--- conflicted
+++ resolved
@@ -5666,14 +5666,6 @@
     border: none;
     outline: none;
     color: white;
-<<<<<<< HEAD
-    display: inline-block;  /* Change display to inline-block */
-    vertical-align: middle; /* Align to middle if there's a height discrepancy */
-    width: 200px;
-    font-size: 16px;
-    z-index: 10;
-    margin-left: 10px; /* Give some space between the button and search box */
-=======
     display: inline-block;
     /* Change display to inline-block */
     vertical-align: middle;
@@ -5683,5 +5675,4 @@
     z-index: 10;
     margin-left: 10px;
     /* Give some space between the button and search box */
->>>>>>> 386cca0e
 }