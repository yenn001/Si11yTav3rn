/*
TODO:
 - Hide voice map its just confusing
 - Delete useless call
*/

import { doExtrasFetch, extension_settings, getApiUrl, getContext, modules, ModuleWorkerWrapper } from "../../extensions.js"

export { CoquiTtsProvider }

const DEBUG_PREFIX = "<Coqui TTS module> ";
const UPDATE_INTERVAL = 1000;

let inApiCall = false;
let charactersList = []; // Updated with module worker
let coquiApiModels = {}; // Initialized only once
let coquiApiModelsFull = {}; // Initialized only once
let coquiLocalModels = []; // Initialized only once
let coquiLocalModelsReceived = false;
/*
coquiApiModels format [language][dataset][name]:coqui-api-model-id, example:
{
    "en": {
        "vctk": {
            "vits": "tts_models/en/vctk/vits"
        }
    },
    "ja": {
        "kokoro": {
            "tacotron2-DDC": "tts_models/ja/kokoro/tacotron2-DDC"
        }
    }
}
*/
const languageLabels = {
    "multilingual": "Multilingual",
    "en": "English",
    "fr": "French",
    "es": "Spanish",
    "ja": "Japanese"
}

function throwIfModuleMissing() {
    if (!modules.includes('coqui-tts')) {
        toastr.error(`Add coqui-tts to enable-modules and restart the Extras API.`, "Coqui TTS module not loaded.", { timeOut: 10000, extendedTimeOut: 20000, preventDuplicates: true });
        throw new Error(DEBUG_PREFIX, `Coqui TTS module not loaded.`);
    }
}

function resetModelSettings() {
    $("#coqui_api_model_settings_language").val("none");
    $("#coqui_api_model_settings_speaker").val("none");
}

function updateCharactersList() {
    let currentcharacters = new Set();
    for (const i of getContext().characters) {
        currentcharacters.add(i.name);
    }

    currentcharacters = Array.from(currentcharacters)

    if (JSON.stringify(charactersList) !== JSON.stringify(currentcharacters)) {
        charactersList = currentcharacters

        $('#coqui_character_select')
            .find('option')
            .remove()
            .end()
            .append('<option value="none">Select Character</option>')
            .val('none')

        for (const charName of charactersList) {
            $("#coqui_character_select").append(new Option(charName, charName));
        }

        console.debug(DEBUG_PREFIX, "Updated character list to:", charactersList);
    }
}

class CoquiTtsProvider {
    //#############################//
    //  Extension UI and Settings  //
    //#############################//

    settings

    defaultSettings = {
        voiceMap: "",
        voiceMapDict: {}
    }

    get settingsHtml() {
        let html = `
        <div class="flex wide100p flexGap10 alignitemscenter">
            <div>
                <div style="flex: 50%;">
                    <label for="coqui_character_select">Character:</label>
                    <select id="coqui_character_select">
                        <!-- Populated by JS -->
                    </select>

                    <input id="coqui_remove_char_mapping" class="menu_button" type="button" value="Remove from Voice Map" />

                    <label for="coqui_model_origin">Models:</label>
                    <select id="coqui_model_origin">gpu_mode
                        <option value="none">Select Origin</option>
                        <option value="coqui-api">Coqui API (Tested)</option>
                        <option value="coqui-api-full">Coqui API (Experimental)</option>
                        <option value="local">My Models</option>
                    </select>

                    <div id="coqui_api_model_div">
                        <select id="coqui_api_language">
                            <!-- Populated by JS and request -->
                        </select>

                        <select id="coqui_api_model_name">
                            <!-- Populated by JS and request -->
                        </select>

                        <div id="coqui_api_model_settings">
                            <select id="coqui_api_model_settings_language">
                                <!-- Populated by JS and request -->
                            </select>
                            <select id="coqui_api_model_settings_speaker">
                                <!-- Populated by JS and request -->
                            </select>
                        </div>
                        <span id="coqui_api_model_install_status">Model installed on extras server</span>
                        <input id="coqui_api_model_install_button" class="menu_button" type="button" value="Install" />
                    </div>
<<<<<<< HEAD
                    
=======


>>>>>>> e502354c
                    <div id="coqui_local_model_div">
                        <select id="coqui_local_model_name">
                            <!-- Populated by JS and request -->
                        </select>
                    </div>

                </div>
            </div>
        </div>
        `
        return html
    }

    loadSettings(settings) {
        // Only accept keys defined in defaultSettings
        this.settings = this.defaultSettings

        for (const key in settings) {
            if (key in this.settings) {
                this.settings[key] = settings[key]
            } else {
                throw DEBUG_PREFIX + `Invalid setting passed to extension: ${key}`
            }
        }

        this.updateVoiceMap(); // Overide any manual modification

        $("#coqui_api_model_div").hide();
        $("#coqui_local_model_div").hide();

        $("#coqui_api_language").show();
        $("#coqui_api_model_name").hide();
        $("#coqui_api_model_settings").hide();
        $("#coqui_api_model_install_status").hide();
        $("#coqui_api_model_install_button").hide();

        let that = this
        $("#coqui_model_origin").on("change", function () { that.onModelOriginChange() });
        $("#coqui_api_language").on("change", function () { that.onModelLanguageChange() });
        $("#coqui_api_model_name").on("change", function () { that.onModelNameChange() });

        $("#coqui_remove_char_mapping").on("click", function () { that.onRemoveClick() });

        // Load characters list
        $('#coqui_character_select')
            .find('option')
            .remove()
            .end()
            .append('<option value="none">Select Character</option>')
            .val('none')

        for (const charName of charactersList) {
            $("#coqui_character_select").append(new Option(charName, charName));
        }

        // Load coqui-api settings from json file
        fetch("/scripts/extensions/tts/coqui_api_models_settings.json")
<<<<<<< HEAD
        .then(response => response.json())
        .then(json => {
            coquiApiModels = json;
            console.debug(DEBUG_PREFIX,"initialized coqui-api model list to", coquiApiModels);
            /*
            $('#coqui_api_language')
                .find('option')
                .remove()
                .end()
                .append('<option value="none">Select model language</option>')
                .val('none');

            for(let language in coquiApiModels) {
                $("#coqui_api_language").append(new Option(languageLabels[language],language));
                console.log(DEBUG_PREFIX,"added language",language);
            }*/
        });

        // Load coqui-api FULL settings from json file
        fetch("/scripts/extensions/tts/coqui_api_models_settings_full.json")
        .then(response => response.json())
        .then(json => {
            coquiApiModelsFull = json;
            console.debug(DEBUG_PREFIX,"initialized coqui-api full model list to", coquiApiModelsFull);
            /*
            $('#coqui_api_full_language')
                .find('option')
                .remove()
                .end()
                .append('<option value="none">Select model language</option>')
                .val('none');

            for(let language in coquiApiModelsFull) {
                $("#coqui_api_full_language").append(new Option(languageLabels[language],language));
                console.log(DEBUG_PREFIX,"added language",language);
            }*/
        });
=======
            .then(response => response.json())
            .then(json => {
                coquiApiModels = json;
                console.debug(DEBUG_PREFIX, "initialized coqui-api model list to", coquiApiModels);

                $('#coqui_api_language')
                    .find('option')
                    .remove()
                    .end()
                    .append('<option value="none">Select model language</option>')
                    .val('none');

                for (let language in coquiApiModels) {
                    $("#coqui_api_language").append(new Option(languageLabels[language], language));
                    console.log(DEBUG_PREFIX, "added language", language);
                }
            });
>>>>>>> e502354c
    }

    updateVoiceMap() {
        this.settings.voiceMap = "";
        for (let i in this.settings.voiceMapDict) {
            const voice_settings = this.settings.voiceMapDict[i];
            this.settings.voiceMap += i + ":" + voice_settings["model_id"];

            if (voice_settings["model_language"] != null)
                this.settings.voiceMap += "[" + voice_settings["model_language"] + "]";

            if (voice_settings["model_speaker"] != null)
                this.settings.voiceMap += "[" + voice_settings["model_speaker"] + "]";

            this.settings.voiceMap += ",";
        }
        $("#tts_voice_map").val(this.settings.voiceMap);
        extension_settings.tts.Coqui = this.settings;
    }

    onSettingsChange() {
        console.debug(DEBUG_PREFIX, "Settings changes", this.settings);
        extension_settings.tts.Coqui = this.settings;
    }

    async onApplyClick() {
        if (inApiCall) {
            return; // TOdo block dropdown
        }

        const character = $("#coqui_character_select").val();
        const model_origin = $("#coqui_model_origin").val();
        const model_language = $("#coqui_api_language").val();
        const model_name = $("#coqui_api_model_name").val();
        let model_setting_language = $("#coqui_api_model_settings_language").val();
        let model_setting_speaker = $("#coqui_api_model_settings_speaker").val();


        if (character === "none") {
            toastr.error(`Character not selected, please select one.`, DEBUG_PREFIX + " voice mapping character", { timeOut: 10000, extendedTimeOut: 20000, preventDuplicates: true });
            this.updateVoiceMap(); // Overide any manual modification
            return;
        }

        if (model_origin == "none") {
            toastr.error(`Origin not selected, please select one.`, DEBUG_PREFIX + " voice mapping origin", { timeOut: 10000, extendedTimeOut: 20000, preventDuplicates: true });
            this.updateVoiceMap(); // Overide any manual modification
            return;
        }

        if (model_origin == "local") {
            const model_id = $("#coqui_local_model_name").val();

            if (model_name == "none") {
                toastr.error(`Model not selected, please select one.`, DEBUG_PREFIX + " voice mapping model", { timeOut: 10000, extendedTimeOut: 20000, preventDuplicates: true });
                this.updateVoiceMap(); // Overide any manual modification
                return;
            }

            this.settings.voiceMapDict[character] = { model_type: "local", model_id: "local/" + model_id };
            console.debug(DEBUG_PREFIX, "Registered new voice map: ", character, ":", this.settings.voiceMapDict[character]);
            this.updateVoiceMap(); // Overide any manual modification
            return;
        }

        if (model_language == "none") {
            toastr.error(`Language not selected, please select one.`, DEBUG_PREFIX + " voice mapping language", { timeOut: 10000, extendedTimeOut: 20000, preventDuplicates: true });
            this.updateVoiceMap(); // Overide any manual modification
            return;
        }

        if (model_name == "none") {
            toastr.error(`Model not selected, please select one.`, DEBUG_PREFIX + " voice mapping model", { timeOut: 10000, extendedTimeOut: 20000, preventDuplicates: true });
            this.updateVoiceMap(); // Overide any manual modification
            return;
        }

        if (model_setting_language == "none")
            model_setting_language = null;

        if (model_setting_speaker == "none")
            model_setting_speaker = null;

        const tokens = $('#coqui_api_model_name').val().split("/");
        const model_dataset = tokens[0];
        const model_label = tokens[1];
        const model_id = "tts_models/" + model_language + "/" + model_dataset + "/" + model_label

<<<<<<< HEAD
        let modelDict = coquiApiModels
        if (model_origin == "coqui-api-full")
            modelDict = coquiApiModelsFull

        if (model_setting_language == null & "languages" in modelDict[model_language][model_dataset][model_label]) {
            toastr.error(`Model language not selected, please select one.`, DEBUG_PREFIX+" voice mapping model language", { timeOut: 10000, extendedTimeOut: 20000, preventDuplicates: true });
            return;
        }

        if (model_setting_speaker == null & "speakers" in modelDict[model_language][model_dataset][model_label]) {
            toastr.error(`Model speaker not selected, please select one.`, DEBUG_PREFIX+" voice mapping model speaker", { timeOut: 10000, extendedTimeOut: 20000, preventDuplicates: true });
=======
        if (model_setting_language == null & "languages" in coquiApiModels[model_language][model_dataset][model_label]) {
            toastr.error(`Model language not selected, please select one.`, DEBUG_PREFIX + " voice mapping model language", { timeOut: 10000, extendedTimeOut: 20000, preventDuplicates: true });
            return;
        }

        if (model_setting_speaker == null & "speakers" in coquiApiModels[model_language][model_dataset][model_label]) {
            toastr.error(`Model speaker not selected, please select one.`, DEBUG_PREFIX + " voice mapping model speaker", { timeOut: 10000, extendedTimeOut: 20000, preventDuplicates: true });
>>>>>>> e502354c
            return;
        }

        console.debug(DEBUG_PREFIX, "Current voice map: ", this.settings.voiceMap);

        this.settings.voiceMapDict[character] = { model_type: "coqui-api", model_id: model_id, model_language: model_setting_language, model_speaker: model_setting_speaker };

        console.debug(DEBUG_PREFIX, "Registered new voice map: ", character, ":", this.settings.voiceMapDict[character]);

        this.updateVoiceMap();

        let successMsg = character + ":" + model_id;
        if (model_setting_language != null)
            successMsg += "[" + model_setting_language + "]";
        if (model_setting_speaker != null)
            successMsg += "[" + model_setting_speaker + "]";
        toastr.info(successMsg, DEBUG_PREFIX + " voice map updated", { timeOut: 10000, extendedTimeOut: 20000, preventDuplicates: true });
        return
    }

    // DBG: assume voiceName is correct
    // TODO: check voice is correct
    async getVoice(voiceName) {
        console.log(DEBUG_PREFIX, "getVoice", voiceName);
        const output = { voice_id: voiceName };
        return output;
    }

    async onRemoveClick() {
        const character = $("#coqui_character_select").val();

        if (character === "none") {
            toastr.error(`Character not selected, please select one.`, DEBUG_PREFIX + " voice mapping character", { timeOut: 10000, extendedTimeOut: 20000, preventDuplicates: true });
            return;
        }

        // Todo erase from voicemap
        delete (this.settings.voiceMapDict[character]);
        this.updateVoiceMap(); // TODO
    }

    async onModelOriginChange() {
        throwIfModuleMissing()
        resetModelSettings();
        const model_origin = $('#coqui_model_origin').val();

        if (model_origin == "none") {
            $("#coqui_local_model_div").hide();
            $("#coqui_api_model_div").hide();
        }
<<<<<<< HEAD
        
        // show coqui model selected list (SAFE)
=======

        // show coqui model list
>>>>>>> e502354c
        if (model_origin == "coqui-api") {
            $("#coqui_local_model_div").hide();

            $('#coqui_api_language')
                .find('option')
                .remove()
                .end()
                .append('<option value="none">Select model language</option>')
                .val('none');

            for(let language in coquiApiModels) {
                let languageLabel = language
                if (language in languageLabels)
                    languageLabel = languageLabels[language]
                $("#coqui_api_language").append(new Option(languageLabel,language));
                console.log(DEBUG_PREFIX,"added language",languageLabel,"(",language,")");
            }

            $("#coqui_api_model_div").show();
        }

        // show coqui model full list (UNSAFE)
        if (model_origin == "coqui-api-full") {
            $("#coqui_local_model_div").hide();

            $('#coqui_api_language')
                .find('option')
                .remove()
                .end()
                .append('<option value="none">Select model language</option>')
                .val('none');

            for(let language in coquiApiModelsFull) {
                let languageLabel = language
                if (language in languageLabels)
                    languageLabel = languageLabels[language]
                $("#coqui_api_language").append(new Option(languageLabel,language));
                console.log(DEBUG_PREFIX,"added language",languageLabel,"(",language,")");
            }

            $("#coqui_api_model_div").show();
        }


        // show local model list
        if (model_origin == "local") {
            $("#coqui_api_model_div").hide();
            $("#coqui_local_model_div").show();
        }
    }

    async onModelLanguageChange() {
        throwIfModuleMissing();
        resetModelSettings();
        $("#coqui_api_model_settings").hide();
        const model_origin = $('#coqui_model_origin').val();
        const model_language = $('#coqui_api_language').val();
        console.debug(model_language);

        if (model_language == "none") {
            $("#coqui_api_model_name").hide();
            return;
        }

        $("#coqui_api_model_name").show();
        $('#coqui_api_model_name')
            .find('option')
            .remove()
            .end()
            .append('<option value="none">Select model</option>')
            .val('none');

<<<<<<< HEAD
        let modelDict = coquiApiModels
        if (model_origin == "coqui-api-full")
            modelDict = coquiApiModelsFull

        for(let model_dataset in modelDict[model_language])
            for(let model_name in modelDict[model_language][model_dataset]) {
=======
        for (let model_dataset in coquiApiModels[model_language])
            for (let model_name in coquiApiModels[model_language][model_dataset]) {
>>>>>>> e502354c
                const model_id = model_dataset + "/" + model_name
                const model_label = model_name + " (" + model_dataset + " dataset)"
                $("#coqui_api_model_name").append(new Option(model_label, model_id));
            }
    }

    async onModelNameChange() {
        throwIfModuleMissing();
        resetModelSettings();
        $("#coqui_api_model_settings").hide();
        const model_origin = $('#coqui_model_origin').val();

        // No model selected
        if ($('#coqui_api_model_name').val() == "none") {
            $("#coqui_api_model_install_button").off('click');
            $("#coqui_api_model_install_button").hide();
            return;
        }

        // Get languages and speakers options
        const model_language = $('#coqui_api_language').val();
        const tokens = $('#coqui_api_model_name').val().split("/");
        const model_dataset = tokens[0];
        const model_name = tokens[1];

        let modelDict = coquiApiModels
        if (model_origin == "coqui-api-full")
            modelDict = coquiApiModelsFull

        const model_settings = modelDict[model_language][model_dataset][model_name]

        if ("languages" in model_settings) {
            $("#coqui_api_model_settings").show();
            $("#coqui_api_model_settings_language").show();
            $('#coqui_api_model_settings_language')
                .find('option')
                .remove()
                .end()
                .append('<option value="none">Select language</option>')
                .val('none');

            for (var i = 0; i < model_settings["languages"].length; i++) {
                const language_label = JSON.stringify(model_settings["languages"][i]).replaceAll("\"", "");
                $("#coqui_api_model_settings_language").append(new Option(language_label, i));
            }
        }
        else {
            $("#coqui_api_model_settings_language").hide();
        }

        if ("speakers" in model_settings) {
            $("#coqui_api_model_settings").show();
            $("#coqui_api_model_settings_speaker").show();
            $('#coqui_api_model_settings_speaker')
                .find('option')
                .remove()
                .end()
                .append('<option value="none">Select speaker</option>')
                .val('none');

            for (var i = 0; i < model_settings["speakers"].length; i++) {
                const speaker_label = JSON.stringify(model_settings["speakers"][i]).replaceAll("\"", "");
                $("#coqui_api_model_settings_speaker").append(new Option(speaker_label, i));
            }
        }
        else {
            $("#coqui_api_model_settings_speaker").hide();
        }

        $("#coqui_api_model_install_status").text("Requesting model to extras server...");
        $("#coqui_api_model_install_status").show();

        // Check if already installed and propose to do it otherwise
<<<<<<< HEAD
        const model_id = modelDict[model_language][model_dataset][model_name]["id"]
        console.debug(DEBUG_PREFIX,"Check if model is already installed",model_id);
=======
        const model_id = coquiApiModels[model_language][model_dataset][model_name]["id"]
        console.debug(DEBUG_PREFIX, "Check if model is already installed", model_id);
>>>>>>> e502354c
        let result = await CoquiTtsProvider.checkmodel_state(model_id);
        result = await result.json();
        const model_state = result["model_state"];

        console.debug(DEBUG_PREFIX, " Model state:", model_state)

        if (model_state == "installed") {
            $("#coqui_api_model_install_status").text("Model already installed on extras server");
            $("#coqui_api_model_install_button").hide();
        }
        else {
            let action = "download"
            if (model_state == "corrupted") {
                action = "repare"
                //toastr.error("Click install button to reinstall the model "+$("#coqui_api_model_name").find(":selected").text(), DEBUG_PREFIX+" corrupted model install", { timeOut: 10000, extendedTimeOut: 20000, preventDuplicates: true });
                $("#coqui_api_model_install_status").text("Model found but incomplete try install again (maybe still downloading)"); // (remove and download again)
            }
            else {
                toastr.info("Click download button to install the model " + $("#coqui_api_model_name").find(":selected").text(), DEBUG_PREFIX + " model not installed", { timeOut: 10000, extendedTimeOut: 20000, preventDuplicates: true });
                $("#coqui_api_model_install_status").text("Model not found on extras server");
            }

            const onModelNameChange_pointer = this.onModelNameChange;

            $("#coqui_api_model_install_button").off("click").on("click", async function () {
                try {
                    $("#coqui_api_model_install_status").text("Downloading model...");
                    $("#coqui_api_model_install_button").hide();
                    //toastr.info("For model "+model_id, DEBUG_PREFIX+" Started "+action, { timeOut: 10000, extendedTimeOut: 20000, preventDuplicates: true });
                    let apiResult = await CoquiTtsProvider.installModel(model_id, action);
                    apiResult = await apiResult.json();

                    console.debug(DEBUG_PREFIX, "Response:", apiResult);

                    if (apiResult["status"] == "done") {
                        $("#coqui_api_model_install_status").text("Model installed and ready to use!");
                        $("#coqui_api_model_install_button").hide();
                        onModelNameChange_pointer();
                    }

                    if (apiResult["status"] == "downloading") {
                        toastr.error("Check extras console for progress", DEBUG_PREFIX + " already downloading", { timeOut: 10000, extendedTimeOut: 20000, preventDuplicates: true });
                        $("#coqui_api_model_install_status").text("Already downloading a model, check extras console!");
                        $("#coqui_api_model_install_button").show();
                    }
                } catch (error) {
                    console.error(error)
                    toastr.error(error, DEBUG_PREFIX + " error with model download", { timeOut: 10000, extendedTimeOut: 20000, preventDuplicates: true });
                    onModelNameChange_pointer();
                }
                // will refresh model status
            });

            $("#coqui_api_model_install_button").show();
            return;
        }

    }


    //#############################//
    //  API Calls                  //
    //#############################//

    /*
        Check model installation state, return one of ["installed", "corrupted", "absent"]
    */
    static async checkmodel_state(model_id) {
        throwIfModuleMissing()
        const url = new URL(getApiUrl());
        url.pathname = '/api/text-to-speech/coqui/coqui-api/check-model-state';

        const apiResult = await doExtrasFetch(url, {
            method: 'POST',
            headers: {
                'Content-Type': 'application/json',
                'Cache-Control': 'no-cache'
            },
            body: JSON.stringify({
                "model_id": model_id,
            })
        });

        if (!apiResult.ok) {
            toastr.error(apiResult.statusText, DEBUG_PREFIX + ' Check model state request failed');
            throw new Error(`HTTP ${apiResult.status}: ${await apiResult.text()}`);
        }

        return apiResult
    }

    static async installModel(model_id, action) {
        throwIfModuleMissing()
        const url = new URL(getApiUrl());
        url.pathname = '/api/text-to-speech/coqui/coqui-api/install-model';

        const apiResult = await doExtrasFetch(url, {
            method: 'POST',
            headers: {
                'Content-Type': 'application/json',
                'Cache-Control': 'no-cache'
            },
            body: JSON.stringify({
                "model_id": model_id,
                "action": action
            })
        });

        if (!apiResult.ok) {
            toastr.error(apiResult.statusText, DEBUG_PREFIX + ' Install model ' + model_id + ' request failed');
            throw new Error(`HTTP ${apiResult.status}: ${await apiResult.text()}`);
        }

        return apiResult
    }

    /*
        Retrieve user custom models
    */
    static async getLocalModelList() {
        throwIfModuleMissing()
        const url = new URL(getApiUrl());
        url.pathname = '/api/text-to-speech/coqui/local/get-models';

        const apiResult = await doExtrasFetch(url, {
            method: 'POST',
            headers: {
                'Content-Type': 'application/json',
                'Cache-Control': 'no-cache'
            },
            body: JSON.stringify({
                "model_id": "model_id",
                "action": "action"
            })
        })

        if (!apiResult.ok) {
            toastr.error(apiResult.statusText, DEBUG_PREFIX + ' Get local model list request failed');
            throw new Error(`HTTP ${apiResult.status}: ${await apiResult.text()}`);
        }

        return apiResult
    }


    // Expect voiceId format to be like:
    // tts_models/multilingual/multi-dataset/your_tts[2][1]
    // tts_models/en/ljspeech/glow-tts
    // ts_models/ja/kokoro/tacotron2-DDC
    async generateTts(text, voiceId) {
        throwIfModuleMissing()
        const url = new URL(getApiUrl());
        url.pathname = '/api/text-to-speech/coqui/generate-tts';

        let language = "none"
        let speaker = "none"
        const tokens = voiceId.replaceAll("]", "").replaceAll("\"", "").split("[");
        const model_id = tokens[0]

        console.debug(DEBUG_PREFIX, "Preparing TTS request for", tokens)

        // First option
        if (tokens.length > 1) {
            const option1 = tokens[1]

            if (model_id.includes("multilingual"))
                language = option1
            else
                speaker = option1
        }

        // Second option
        if (tokens.length > 2)
            speaker = tokens[2];

        const apiResult = await doExtrasFetch(url, {
            method: 'POST',
            headers: {
                'Content-Type': 'application/json',
                'Cache-Control': 'no-cache'
            },
            body: JSON.stringify({
                "text": text,
                "model_id": model_id,
                "language_id": parseInt(language),
                "speaker_id": parseInt(speaker)
            })
        });

        if (!apiResult.ok) {
            toastr.error(apiResult.statusText, 'TTS Generation Failed');
            throw new Error(`HTTP ${apiResult.status}: ${await apiResult.text()}`);
        }

        return apiResult
    }

    // Dirty hack to say not implemented
    async fetchTtsVoiceIds() {
        return [{ name: "Voice samples not implemented for coqui TTS yet, search for the model samples online", voice_id: "", lang: "", }]
    }

    // Do nothing
    previewTtsVoice(id) {
        return
    }

    async fetchTtsFromHistory(history_item_id) {
        return Promise.resolve(history_item_id);
    }
}

//#############################//
//  Module Worker              //
//#############################//

async function moduleWorker() {
    updateCharactersList();

    if (!modules.includes('coqui-tts'))
        return

    // Initialized local model once
    if (!coquiLocalModelsReceived) {
        let result = await CoquiTtsProvider.getLocalModelList();
        result = await result.json();

        coquiLocalModels = result["models_list"];

        $("#coqui_local_model_name").show();
        $('#coqui_local_model_name')
            .find('option')
            .remove()
            .end()
            .append('<option value="none">Select model</option>')
            .val('none');

        for (const model_dataset of coquiLocalModels)
            $("#coqui_local_model_name").append(new Option(model_dataset, model_dataset));

        coquiLocalModelsReceived = true;
    }
}

$(document).ready(function () {
    const wrapper = new ModuleWorkerWrapper(moduleWorker);
    setInterval(wrapper.update.bind(wrapper), UPDATE_INTERVAL);
    moduleWorker();
})<|MERGE_RESOLUTION|>--- conflicted
+++ resolved
@@ -130,12 +130,7 @@
                         <span id="coqui_api_model_install_status">Model installed on extras server</span>
                         <input id="coqui_api_model_install_button" class="menu_button" type="button" value="Install" />
                     </div>
-<<<<<<< HEAD
                     
-=======
-
-
->>>>>>> e502354c
                     <div id="coqui_local_model_div">
                         <select id="coqui_local_model_name">
                             <!-- Populated by JS and request -->
@@ -193,7 +188,6 @@
 
         // Load coqui-api settings from json file
         fetch("/scripts/extensions/tts/coqui_api_models_settings.json")
-<<<<<<< HEAD
         .then(response => response.json())
         .then(json => {
             coquiApiModels = json;
@@ -231,25 +225,6 @@
                 console.log(DEBUG_PREFIX,"added language",language);
             }*/
         });
-=======
-            .then(response => response.json())
-            .then(json => {
-                coquiApiModels = json;
-                console.debug(DEBUG_PREFIX, "initialized coqui-api model list to", coquiApiModels);
-
-                $('#coqui_api_language')
-                    .find('option')
-                    .remove()
-                    .end()
-                    .append('<option value="none">Select model language</option>')
-                    .val('none');
-
-                for (let language in coquiApiModels) {
-                    $("#coqui_api_language").append(new Option(languageLabels[language], language));
-                    console.log(DEBUG_PREFIX, "added language", language);
-                }
-            });
->>>>>>> e502354c
     }
 
     updateVoiceMap() {
@@ -338,7 +313,6 @@
         const model_label = tokens[1];
         const model_id = "tts_models/" + model_language + "/" + model_dataset + "/" + model_label
 
-<<<<<<< HEAD
         let modelDict = coquiApiModels
         if (model_origin == "coqui-api-full")
             modelDict = coquiApiModelsFull
@@ -350,15 +324,6 @@
 
         if (model_setting_speaker == null & "speakers" in modelDict[model_language][model_dataset][model_label]) {
             toastr.error(`Model speaker not selected, please select one.`, DEBUG_PREFIX+" voice mapping model speaker", { timeOut: 10000, extendedTimeOut: 20000, preventDuplicates: true });
-=======
-        if (model_setting_language == null & "languages" in coquiApiModels[model_language][model_dataset][model_label]) {
-            toastr.error(`Model language not selected, please select one.`, DEBUG_PREFIX + " voice mapping model language", { timeOut: 10000, extendedTimeOut: 20000, preventDuplicates: true });
-            return;
-        }
-
-        if (model_setting_speaker == null & "speakers" in coquiApiModels[model_language][model_dataset][model_label]) {
-            toastr.error(`Model speaker not selected, please select one.`, DEBUG_PREFIX + " voice mapping model speaker", { timeOut: 10000, extendedTimeOut: 20000, preventDuplicates: true });
->>>>>>> e502354c
             return;
         }
 
@@ -409,13 +374,8 @@
             $("#coqui_local_model_div").hide();
             $("#coqui_api_model_div").hide();
         }
-<<<<<<< HEAD
         
         // show coqui model selected list (SAFE)
-=======
-
-        // show coqui model list
->>>>>>> e502354c
         if (model_origin == "coqui-api") {
             $("#coqui_local_model_div").hide();
 
@@ -488,17 +448,12 @@
             .append('<option value="none">Select model</option>')
             .val('none');
 
-<<<<<<< HEAD
         let modelDict = coquiApiModels
         if (model_origin == "coqui-api-full")
             modelDict = coquiApiModelsFull
 
         for(let model_dataset in modelDict[model_language])
             for(let model_name in modelDict[model_language][model_dataset]) {
-=======
-        for (let model_dataset in coquiApiModels[model_language])
-            for (let model_name in coquiApiModels[model_language][model_dataset]) {
->>>>>>> e502354c
                 const model_id = model_dataset + "/" + model_name
                 const model_label = model_name + " (" + model_dataset + " dataset)"
                 $("#coqui_api_model_name").append(new Option(model_label, model_id));
@@ -572,13 +527,8 @@
         $("#coqui_api_model_install_status").show();
 
         // Check if already installed and propose to do it otherwise
-<<<<<<< HEAD
         const model_id = modelDict[model_language][model_dataset][model_name]["id"]
         console.debug(DEBUG_PREFIX,"Check if model is already installed",model_id);
-=======
-        const model_id = coquiApiModels[model_language][model_dataset][model_name]["id"]
-        console.debug(DEBUG_PREFIX, "Check if model is already installed", model_id);
->>>>>>> e502354c
         let result = await CoquiTtsProvider.checkmodel_state(model_id);
         result = await result.json();
         const model_state = result["model_state"];
