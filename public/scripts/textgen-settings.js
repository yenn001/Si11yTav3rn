import {
    eventSource,
    event_types,
    getRequestHeaders,
    getStoppingStrings,
    main_api,
    max_context,
    saveSettingsDebounced,
    setGenerationParamsFromPreset,
    setOnlineStatus,
    substituteParams,
} from '../script.js';
import { BIAS_CACHE, createNewLogitBiasEntry, displayLogitBias, getLogitBiasListResult } from './logit-bias.js';

import { power_user, registerDebugFunction } from './power-user.js';
import { getEventSourceStream } from './sse-stream.js';
import { getCurrentDreamGenModelTokenizer, getCurrentOpenRouterModelTokenizer } from './textgen-models.js';
import { ENCODE_TOKENIZERS, TEXTGEN_TOKENIZERS, getTextTokens, tokenizers } from './tokenizers.js';
import { getSortableDelay, onlyUnique, arraysEqual } from './utils.js';

export const textgen_types = {
    OOBA: 'ooba',
    MANCER: 'mancer',
    VLLM: 'vllm',
    APHRODITE: 'aphrodite',
    TABBY: 'tabby',
    KOBOLDCPP: 'koboldcpp',
    TOGETHERAI: 'togetherai',
    LLAMACPP: 'llamacpp',
    OLLAMA: 'ollama',
    INFERMATICAI: 'infermaticai',
    DREAMGEN: 'dreamgen',
    OPENROUTER: 'openrouter',
    FEATHERLESS: 'featherless',
    HUGGINGFACE: 'huggingface',
    GENERIC: 'generic',
};

const {
    GENERIC,
    MANCER,
    VLLM,
    APHRODITE,
    TABBY,
    TOGETHERAI,
    OOBA,
    OLLAMA,
    LLAMACPP,
    INFERMATICAI,
    DREAMGEN,
    OPENROUTER,
    KOBOLDCPP,
    HUGGINGFACE,
    FEATHERLESS,
} = textgen_types;

const LLAMACPP_DEFAULT_ORDER = [
    'dry',
    'top_k',
    'tfs_z',
    'typical_p',
    'top_p',
    'min_p',
    'xtc',
    'temperature',
];
const OOBA_DEFAULT_ORDER = [
    'repetition_penalty',
    'presence_penalty',
    'frequency_penalty',
    'dry',
    'temperature',
    'dynamic_temperature',
    'quadratic_sampling',
    'top_k',
    'top_p',
    'typical_p',
    'epsilon_cutoff',
    'eta_cutoff',
    'tfs',
    'top_a',
    'min_p',
    'mirostat',
    'xtc',
    'encoder_repetition_penalty',
    'no_repeat_ngram',
];
const APHRODITE_DEFAULT_ORDER = [
    'dry',
    'penalties',
    'no_repeat_ngram',
    'temperature',
    'top_nsigma',
    'top_p_top_k',
    'top_a',
    'min_p',
    'tfs',
    'eta_cutoff',
    'epsilon_cutoff',
    'typical_p',
    'quadratic',
    'xtc',
];
const BIAS_KEY = '#textgenerationwebui_api-settings';

// Maybe let it be configurable in the future?
// (7 days later) The future has come.
const MANCER_SERVER_KEY = 'mancer_server';
const MANCER_SERVER_DEFAULT = 'https://neuro.mancer.tech';
let MANCER_SERVER = localStorage.getItem(MANCER_SERVER_KEY) ?? MANCER_SERVER_DEFAULT;
let TOGETHERAI_SERVER = 'https://api.together.xyz';
let INFERMATICAI_SERVER = 'https://api.totalgpt.ai';
let DREAMGEN_SERVER = 'https://dreamgen.com';
let OPENROUTER_SERVER = 'https://openrouter.ai/api';
let FEATHERLESS_SERVER = 'https://api.featherless.ai/v1';

export const SERVER_INPUTS = {
    [textgen_types.OOBA]: '#textgenerationwebui_api_url_text',
    [textgen_types.VLLM]: '#vllm_api_url_text',
    [textgen_types.APHRODITE]: '#aphrodite_api_url_text',
    [textgen_types.TABBY]: '#tabby_api_url_text',
    [textgen_types.KOBOLDCPP]: '#koboldcpp_api_url_text',
    [textgen_types.LLAMACPP]: '#llamacpp_api_url_text',
    [textgen_types.OLLAMA]: '#ollama_api_url_text',
    [textgen_types.HUGGINGFACE]: '#huggingface_api_url_text',
    [textgen_types.GENERIC]: '#generic_api_url_text',
};

const KOBOLDCPP_ORDER = [6, 0, 1, 3, 4, 2, 5];
const settings = {
    temp: 0.7,
    temperature_last: true,
    top_p: 0.5,
    top_k: 40,
    top_a: 0,
    tfs: 1,
    epsilon_cutoff: 0,
    eta_cutoff: 0,
    typical_p: 1,
    min_p: 0,
    rep_pen: 1.2,
    rep_pen_range: 0,
    rep_pen_decay: 0,
    rep_pen_slope: 1,
    no_repeat_ngram_size: 0,
    penalty_alpha: 0,
    num_beams: 1,
    length_penalty: 1,
    min_length: 0,
    encoder_rep_pen: 1,
    freq_pen: 0,
    presence_pen: 0,
    skew: 0,
    do_sample: true,
    early_stopping: false,
    dynatemp: false,
    min_temp: 0,
    max_temp: 2.0,
    dynatemp_exponent: 1.0,
    smoothing_factor: 0.0,
    smoothing_curve: 1.0,
    dry_allowed_length: 2,
    dry_multiplier: 0.0,
    dry_base: 1.75,
    dry_sequence_breakers: '["\\n", ":", "\\"", "*"]',
    dry_penalty_last_n: 0,
    max_tokens_second: 0,
    seed: -1,
    preset: 'Default',
    add_bos_token: true,
    stopping_strings: [],
    //truncation_length: 2048,
    ban_eos_token: false,
    skip_special_tokens: true,
    include_reasoning: true,
    streaming: false,
    mirostat_mode: 0,
    mirostat_tau: 5,
    mirostat_eta: 0.1,
    guidance_scale: 1,
    negative_prompt: '',
    grammar_string: '',
    json_schema: {},
    banned_tokens: '',
<<<<<<< HEAD
    global_banned_tokens: '',
=======
    sendBannedTokens: true,
>>>>>>> c5dad20f
    sampler_priority: OOBA_DEFAULT_ORDER,
    samplers: LLAMACPP_DEFAULT_ORDER,
    samplers_priorities: APHRODITE_DEFAULT_ORDER,
    ignore_eos_token: false,
    spaces_between_special_tokens: true,
    speculative_ngram: false,
    type: textgen_types.OOBA,
    mancer_model: 'mytholite',
    togetherai_model: 'Gryphe/MythoMax-L2-13b',
    infermaticai_model: '',
    ollama_model: '',
    openrouter_model: 'openrouter/auto',
    openrouter_providers: [],
    vllm_model: '',
    aphrodite_model: '',
    dreamgen_model: 'opus-v1-xl/text',
    tabby_model: '',
    sampler_order: KOBOLDCPP_ORDER,
    logit_bias: [],
    n: 1,
    server_urls: {},
    custom_model: '',
    bypass_status_check: false,
    openrouter_allow_fallbacks: true,
    xtc_threshold: 0.1,
    xtc_probability: 0,
    nsigma: 0.0,
    featherless_model: '',
    generic_model: '',
};

export {
    settings as textgenerationwebui_settings,
};

export let textgenerationwebui_banned_in_macros = [];

export let textgenerationwebui_presets = [];
export let textgenerationwebui_preset_names = [];

export const setting_names = [
    'temp',
    'temperature_last',
    'rep_pen',
    'rep_pen_range',
    'rep_pen_decay',
    'rep_pen_slope',
    'no_repeat_ngram_size',
    'top_k',
    'top_p',
    'top_a',
    'tfs',
    'epsilon_cutoff',
    'eta_cutoff',
    'typical_p',
    'min_p',
    'penalty_alpha',
    'num_beams',
    'length_penalty',
    'min_length',
    'dynatemp',
    'min_temp',
    'max_temp',
    'dynatemp_exponent',
    'smoothing_factor',
    'smoothing_curve',
    'dry_allowed_length',
    'dry_multiplier',
    'dry_base',
    'dry_sequence_breakers',
    'dry_penalty_last_n',
    'max_tokens_second',
    'encoder_rep_pen',
    'freq_pen',
    'presence_pen',
    'skew',
    'do_sample',
    'early_stopping',
    'seed',
    'add_bos_token',
    'ban_eos_token',
    'skip_special_tokens',
    'include_reasoning',
    'streaming',
    'mirostat_mode',
    'mirostat_tau',
    'mirostat_eta',
    'guidance_scale',
    'negative_prompt',
    'grammar_string',
    'json_schema',
    'banned_tokens',
<<<<<<< HEAD
    'global_banned_tokens',
=======
    'sendBannedTokens',
>>>>>>> c5dad20f
    'ignore_eos_token',
    'spaces_between_special_tokens',
    'speculative_ngram',
    'sampler_order',
    'sampler_priority',
    'samplers',
    'samplers_priorities',
    'n',
    'logit_bias',
    'custom_model',
    'bypass_status_check',
    'openrouter_allow_fallbacks',
    'xtc_threshold',
    'xtc_probability',
    'nsigma',
    'generic_model',
];

const DYNATEMP_BLOCK = document.getElementById('dynatemp_block_ooba');

export function validateTextGenUrl() {
    const selector = SERVER_INPUTS[settings.type];

    if (!selector) {
        return;
    }

    const control = $(selector);
    const url = String(control.val()).trim();
    const formattedUrl = formatTextGenURL(url);

    if (!formattedUrl) {
        toastr.error('Enter a valid API URL', 'Text Completion API');
        return;
    }

    control.val(formattedUrl);
}

export function getTextGenServer() {
    switch (settings.type) {
        case FEATHERLESS:
            return FEATHERLESS_SERVER;
        case MANCER:
            return MANCER_SERVER;
        case TOGETHERAI:
            return TOGETHERAI_SERVER;
        case INFERMATICAI:
            return INFERMATICAI_SERVER;
        case DREAMGEN:
            return DREAMGEN_SERVER;
        case OPENROUTER:
            return OPENROUTER_SERVER;
        default:
            return settings.server_urls[settings.type] ?? '';
    }
}

async function selectPreset(name) {
    const preset = textgenerationwebui_presets[textgenerationwebui_preset_names.indexOf(name)];

    if (!preset) {
        return;
    }

    settings.preset = name;
    for (const name of setting_names) {
        const value = preset[name];
        setSettingByName(name, value, true);
    }
    setGenerationParamsFromPreset(preset);
    BIAS_CACHE.delete(BIAS_KEY);
    displayLogitBias(preset.logit_bias, BIAS_KEY);
    saveSettingsDebounced();
}

export function formatTextGenURL(value) {
    try {
        const noFormatTypes = [MANCER, TOGETHERAI, INFERMATICAI, DREAMGEN, OPENROUTER];
        if (noFormatTypes.includes(settings.type)) {
            return value;
        }

        const url = new URL(value);
        return url.toString();
    } catch {
        // Just using URL as a validation check
    }
    return null;
}

function convertPresets(presets) {
    return Array.isArray(presets) ? presets.map((p) => JSON.parse(p)) : [];
}

function getTokenizerForTokenIds() {
    if (power_user.tokenizer === tokenizers.API_CURRENT && TEXTGEN_TOKENIZERS.includes(settings.type)) {
        return tokenizers.API_CURRENT;
    }

    if (ENCODE_TOKENIZERS.includes(power_user.tokenizer)) {
        return power_user.tokenizer;
    }

    if (settings.type === OPENROUTER) {
        return getCurrentOpenRouterModelTokenizer();
    }

    if (settings.type === DREAMGEN) {
        return getCurrentDreamGenModelTokenizer();
    }

    return tokenizers.LLAMA;
}

/**
 * @typedef {{banned_tokens: string, banned_strings: string[]}} TokenBanResult
 * @returns {TokenBanResult} String with comma-separated banned token IDs
 */
function getCustomTokenBans() {
    if (!settings.banned_tokens && !textgenerationwebui_banned_in_macros.length) {
        return {
            banned_tokens: '',
            banned_strings: [],
        };
    }

    const tokenizer = getTokenizerForTokenIds();
    const banned_tokens = [];
    const banned_strings = [];
    const sequences = []
        .concat(settings.banned_tokens.split('\n'))
        .concat(settings.global_banned_tokens.split('\n'))
        .concat(textgenerationwebui_banned_in_macros)
        .filter(x => x.length > 0)
        .filter(onlyUnique);

    //debug
    if (textgenerationwebui_banned_in_macros.length) {
        console.log('=== Found banned word sequences in the macros:', textgenerationwebui_banned_in_macros, 'Resulting array of banned sequences (will be used this generation turn):', sequences);
    }

    //clean old temporary bans found in macros before, for the next generation turn.
    textgenerationwebui_banned_in_macros = [];

    for (const line of sequences) {
        // Raw token ids, JSON serialized
        if (line.startsWith('[') && line.endsWith(']')) {
            try {
                const tokens = JSON.parse(line);

                if (Array.isArray(tokens) && tokens.every(t => Number.isInteger(t))) {
                    banned_tokens.push(...tokens);
                } else {
                    throw new Error('Not an array of integers');
                }
            } catch (err) {
                console.log(`Failed to parse bad word token list: ${line}`, err);
            }
        } else if (line.startsWith('"') && line.endsWith('"')) {
            // Remove the enclosing quotes

            banned_strings.push(line.slice(1, -1));
        } else {
            try {
                const tokens = getTextTokens(tokenizer, line);
                banned_tokens.push(...tokens);
            } catch {
                console.log(`Could not tokenize raw text: ${line}`);
            }
        }
    }

    return {
        banned_tokens: banned_tokens.filter(onlyUnique).map(x => String(x)).join(','),
        banned_strings: banned_strings,
    };
}

async function enableBannedStringsKillSwitch() {
    $('#bannedStringsKillSwitch_textgenerationwebui').prop('checked', true);
    $('#bannedStringsKillSwitch_label').find('.menu_button').addClass('toggleEnabled').prop('title', 'Banned tokens/strings are being sent into the request.');
    settings.sendBannedTokens = true;
    saveSettingsDebounced();
    return '';
}

async function disableBannedStringsKillSwitch() {
    $('#bannedStringsKillSwitch_textgenerationwebui').prop('checked', false);
    $('#bannedStringsKillSwitch_label').find('.menu_button').removeClass('toggleEnabled').prop('title', 'Banned tokens/strings are NOT being sent into the request.');
    settings.sendBannedTokens = false;
    saveSettingsDebounced();
    return '';
}

/**
 * Calculates logit bias object from the logit bias list.
 * @returns {object} Logit bias object
 */
function calculateLogitBias() {
    if (!Array.isArray(settings.logit_bias) || settings.logit_bias.length === 0) {
        return {};
    }

    const tokenizer = getTokenizerForTokenIds();
    const result = {};

    /**
     * Adds bias to the logit bias object.
     * @param {number} bias
     * @param {number[]} sequence
     * @returns {object} Accumulated logit bias object
     */
    function addBias(bias, sequence) {
        if (sequence.length === 0) {
            return;
        }

        for (const logit of sequence) {
            const key = String(logit);
            result[key] = bias;
        }

        return result;
    }

    getLogitBiasListResult(settings.logit_bias, tokenizer, addBias);

    return result;
}

export function loadTextGenSettings(data, loadedSettings) {
    textgenerationwebui_presets = convertPresets(data.textgenerationwebui_presets);
    textgenerationwebui_preset_names = data.textgenerationwebui_preset_names ?? [];
    Object.assign(settings, loadedSettings.textgenerationwebui_settings ?? {});

    if (loadedSettings.api_server_textgenerationwebui) {
        for (const type of Object.keys(SERVER_INPUTS)) {
            settings.server_urls[type] = loadedSettings.api_server_textgenerationwebui;
        }
        delete loadedSettings.api_server_textgenerationwebui;
    }

    for (const [type, selector] of Object.entries(SERVER_INPUTS)) {
        const control = $(selector);
        control.val(settings.server_urls[type] ?? '').on('input', function () {
            settings.server_urls[type] = String($(this).val()).trim();
            saveSettingsDebounced();
        });
    }

    if (loadedSettings.api_use_mancer_webui) {
        settings.type = MANCER;
    }

    for (const name of textgenerationwebui_preset_names) {
        const option = document.createElement('option');
        option.value = name;
        option.innerText = name;
        $('#settings_preset_textgenerationwebui').append(option);
    }

    if (settings.preset) {
        $('#settings_preset_textgenerationwebui').val(settings.preset);
    }

    for (const i of setting_names) {
        const value = settings[i];
        setSettingByName(i, value);
    }

    $('#textgen_type').val(settings.type);
    $('#openrouter_providers_text').val(settings.openrouter_providers).trigger('change');
    showTypeSpecificControls(settings.type);
    BIAS_CACHE.delete(BIAS_KEY);
    displayLogitBias(settings.logit_bias, BIAS_KEY);

    registerDebugFunction('change-mancer-url', 'Change Mancer base URL', 'Change Mancer API server base URL', () => {
        const result = prompt(`Enter Mancer base URL\nDefault: ${MANCER_SERVER_DEFAULT}`, MANCER_SERVER);

        if (result) {
            localStorage.setItem(MANCER_SERVER_KEY, result);
            MANCER_SERVER = result;
        }
    });
}

/**
 * Sorts the sampler items by the given order.
 * @param {any[]} orderArray Sampler order array.
 */
function sortKoboldItemsByOrder(orderArray) {
    console.debug('Preset samplers order: ' + orderArray);
    const $draggableItems = $('#koboldcpp_order');

    for (let i = 0; i < orderArray.length; i++) {
        const index = orderArray[i];
        const $item = $draggableItems.find(`[data-id="${index}"]`).detach();
        $draggableItems.append($item);
    }
}

function sortLlamacppItemsByOrder(orderArray) {
    console.debug('Preset samplers order: ', orderArray);
    const $container = $('#llamacpp_samplers_sortable');

    orderArray.forEach((name) => {
        const $item = $container.find(`[data-name="${name}"]`).detach();
        $container.append($item);
    });
}

function sortOobaItemsByOrder(orderArray) {
    console.debug('Preset samplers order: ', orderArray);
    const $container = $('#sampler_priority_container');

    orderArray.forEach((name) => {
        const $item = $container.find(`[data-name="${name}"]`).detach();
        $container.append($item);
    });
}

/**
 * Sorts the Aphrodite sampler items by the given order.
 * @param {string[]} orderArray Sampler order array.
 */
function sortAphroditeItemsByOrder(orderArray) {
    console.debug('Preset samplers order: ', orderArray);
    const $container = $('#sampler_priority_container_aphrodite');

    orderArray.forEach((name) => {
        const $item = $container.find(`[data-name="${name}"]`).detach();
        $container.append($item);
    });
}

jQuery(function () {

    $('#bannedStringsKillSwitch_textgenerationwebui').on('change', function () {
        const checked = $(this).prop('checked');
        if (checked) {
            enableBannedStringsKillSwitch();
        } else {
            disableBannedStringsKillSwitch();
        }
    });

    $('#koboldcpp_order').sortable({
        delay: getSortableDelay(),
        stop: function () {
            const order = [];
            $('#koboldcpp_order').children().each(function () {
                order.push($(this).data('id'));
            });
            settings.sampler_order = order;
            console.log('Samplers reordered:', settings.sampler_order);
            saveSettingsDebounced();
        },
    });

    $('#koboldcpp_default_order').on('click', function () {
        settings.sampler_order = KOBOLDCPP_ORDER;
        sortKoboldItemsByOrder(settings.sampler_order);
        saveSettingsDebounced();
    });

    $('#llamacpp_samplers_sortable').sortable({
        delay: getSortableDelay(),
        stop: function () {
            const order = [];
            $('#llamacpp_samplers_sortable').children().each(function () {
                order.push($(this).data('name'));
            });
            settings.samplers = order;
            console.log('Samplers reordered:', settings.samplers);
            saveSettingsDebounced();
        },
    });

    $('#llamacpp_samplers_default_order').on('click', function () {
        sortLlamacppItemsByOrder(LLAMACPP_DEFAULT_ORDER);
        settings.samplers = LLAMACPP_DEFAULT_ORDER;
        console.log('Default samplers order loaded:', settings.samplers);
        saveSettingsDebounced();
    });

    $('#sampler_priority_container').sortable({
        delay: getSortableDelay(),
        stop: function () {
            const order = [];
            $('#sampler_priority_container').children().each(function () {
                order.push($(this).data('name'));
            });
            settings.sampler_priority = order;
            console.log('Samplers reordered:', settings.sampler_priority);
            saveSettingsDebounced();
        },
    });

    $('#sampler_priority_container_aphrodite').sortable({
        delay: getSortableDelay(),
        stop: function () {
            const order = [];
            $('#sampler_priority_container_aphrodite').children().each(function () {
                order.push($(this).data('name'));
            });
            settings.samplers_priorities = order;
            console.log('Samplers reordered:', settings.samplers_priorities);
            saveSettingsDebounced();
        },
    });

    $('#tabby_json_schema').on('input', function () {
        const json_schema_string = String($(this).val());

        try {
            settings.json_schema = JSON.parse(json_schema_string || '{}');
        } catch {
            // Ignore errors from here
        }
        saveSettingsDebounced();
    });

    $('#textgenerationwebui_default_order').on('click', function () {
        sortOobaItemsByOrder(OOBA_DEFAULT_ORDER);
        settings.sampler_priority = OOBA_DEFAULT_ORDER;
        console.log('Default samplers order loaded:', settings.sampler_priority);
        saveSettingsDebounced();
    });

    $('#aphrodite_default_order').on('click', function () {
        sortAphroditeItemsByOrder(APHRODITE_DEFAULT_ORDER);
        settings.samplers_priorities = APHRODITE_DEFAULT_ORDER;
        console.log('Default samplers order loaded:', settings.samplers_priorities);
        saveSettingsDebounced();
    });

    $('#textgen_type').on('change', function () {
        const type = String($(this).val());
        settings.type = type;

        if ([VLLM, APHRODITE, INFERMATICAI].includes(settings.type)) {
            $('#mirostat_mode_textgenerationwebui').attr('step', 2); //Aphro disallows mode 1
            $('#do_sample_textgenerationwebui').prop('checked', true); //Aphro should always do sample; 'otherwise set temp to 0 to mimic no sample'
            $('#ban_eos_token_textgenerationwebui').prop('checked', false); //Aphro should not ban EOS, just ignore it; 'add token '2' to ban list do to this'
            //special handling for vLLM/Aphrodite topK -1 disable state
            $('#top_k_textgenerationwebui').attr('min', -1);
            if ($('#top_k_textgenerationwebui').val() === '0' || settings['top_k'] === 0) {
                settings['top_k'] = -1;
                $('#top_k_textgenerationwebui').val('-1').trigger('input');
            }
        } else {
            $('#mirostat_mode_textgenerationwebui').attr('step', 1);
            //undo special vLLM/Aphrodite setup for topK
            $('#top_k_textgenerationwebui').attr('min', 0);
            if ($('#top_k_textgenerationwebui').val() === '-1' || settings['top_k'] === -1) {
                settings['top_k'] = 0;
                $('#top_k_textgenerationwebui').val('0').trigger('input');
            }
        }

        showTypeSpecificControls(type);
        setOnlineStatus('no_connection');
        BIAS_CACHE.delete(BIAS_KEY);

        $('#main_api').trigger('change');

        if (!SERVER_INPUTS[type] || settings.server_urls[type]) {
            $('#api_button_textgenerationwebui').trigger('click');
        }

        saveSettingsDebounced();
    });

    $('#settings_preset_textgenerationwebui').on('change', function () {
        const presetName = $(this).val();
        selectPreset(presetName);
    });

    $('#samplerResetButton').off('click').on('click', function () {
        const inputs = {
            'temp_textgenerationwebui': 1,
            'top_k_textgenerationwebui': [INFERMATICAI, APHRODITE, VLLM].includes(settings.type) ? -1 : 0,
            'top_p_textgenerationwebui': 1,
            'min_p_textgenerationwebui': 0,
            'rep_pen_textgenerationwebui': 1,
            'rep_pen_range_textgenerationwebui': 0,
            'rep_pen_decay_textgenerationwebui': 0,
            'dynatemp_textgenerationwebui': false,
            'seed_textgenerationwebui': -1,
            'ban_eos_token_textgenerationwebui': false,
            'do_sample_textgenerationwebui': true,
            'add_bos_token_textgenerationwebui': true,
            'temperature_last_textgenerationwebui': true,
            'skip_special_tokens_textgenerationwebui': true,
            'include_reasoning_textgenerationwebui': true,
            'top_a_textgenerationwebui': 0,
            'top_a_counter_textgenerationwebui': 0,
            'mirostat_mode_textgenerationwebui': 0,
            'mirostat_tau_textgenerationwebui': 5,
            'mirostat_eta_textgenerationwebui': 0.1,
            'tfs_textgenerationwebui': 1,
            'epsilon_cutoff_textgenerationwebui': 0,
            'eta_cutoff_textgenerationwebui': 0,
            'encoder_rep_pen_textgenerationwebui': 1,
            'freq_pen_textgenerationwebui': 0,
            'presence_pen_textgenerationwebui': 0,
            'skew_textgenerationwebui': 0,
            'no_repeat_ngram_size_textgenerationwebui': 0,
            'speculative_ngram_textgenerationwebui': false,
            'min_length_textgenerationwebui': 0,
            'num_beams_textgenerationwebui': 1,
            'length_penalty_textgenerationwebui': 1,
            'penalty_alpha_textgenerationwebui': 0,
            'typical_p_textgenerationwebui': 1, // Added entry
            'guidance_scale_textgenerationwebui': 1,
            'smoothing_factor_textgenerationwebui': 0,
            'smoothing_curve_textgenerationwebui': 1,
            'dry_allowed_length_textgenerationwebui': 2,
            'dry_multiplier_textgenerationwebui': 0,
            'dry_base_textgenerationwebui': 1.75,
            'dry_penalty_last_n_textgenerationwebui': 0,
            'xtc_threshold_textgenerationwebui': 0.1,
            'xtc_probability_textgenerationwebui': 0,
        };

        for (const [id, value] of Object.entries(inputs)) {
            const inputElement = $(`#${id}`);
            if (inputElement.prop('type') === 'checkbox') {
                inputElement.prop('checked', value).trigger('input');
            } else if (inputElement.prop('type') === 'number') {
                inputElement.val(value).trigger('input');
            } else {
                inputElement.val(value).trigger('input');
                if (power_user.enableZenSliders) {
                    let masterElementID = inputElement.prop('id');
                    console.log(masterElementID);
                    let zenSlider = $(`#${masterElementID}_zenslider`).slider();
                    zenSlider.slider('option', 'value', value);
                    zenSlider.slider('option', 'slide')
                        .call(zenSlider, null, {
                            handle: $('.ui-slider-handle', zenSlider), value: value,
                        });
                }
            }
        }
    });

    for (const i of setting_names) {
        $(`#${i}_textgenerationwebui`).attr('x-setting-id', i);
        $(document).on('input', `#${i}_textgenerationwebui`, function () {
            const isCheckbox = $(this).attr('type') == 'checkbox';
            const isText = $(this).attr('type') == 'text' || $(this).is('textarea');
            const id = $(this).attr('x-setting-id');

            if (isCheckbox) {
                const value = $(this).prop('checked');
                settings[id] = value;
            }
            else if (isText) {
                const value = $(this).val();
                settings[id] = value;
            }
            else {
                const value = Number($(this).val());
                $(`#${id}_counter_textgenerationwebui`).val(value);
                settings[id] = value;
                //special handling for vLLM/Aphrodite using -1 as disabled instead of 0
                if ($(this).attr('id') === 'top_k_textgenerationwebui' && [INFERMATICAI, APHRODITE, VLLM].includes(settings.type) && value === 0) {
                    settings[id] = -1;
                    $(this).val(-1);
                }
            }
            saveSettingsDebounced();
        });
    }

    $('#textgen_logit_bias_new_entry').on('click', () => createNewLogitBiasEntry(settings.logit_bias, BIAS_KEY));

    $('#openrouter_providers_text').on('change', function () {
        const selectedProviders = $(this).val();

        // Not a multiple select?
        if (!Array.isArray(selectedProviders)) {
            return;
        }

        settings.openrouter_providers = selectedProviders;

        saveSettingsDebounced();
    });
});

function showTypeSpecificControls(type) {
    $('[data-tg-type]').each(function () {
        const mode = String($(this).attr('data-tg-type-mode') ?? '').toLowerCase().trim();
        const tgTypes = $(this).attr('data-tg-type').split(',').map(x => x.trim());

        if (mode === 'except') {
            $(this)[tgTypes.includes(type) ? 'hide' : 'show']();
            return;
        }

        for (const tgType of tgTypes) {
            if (tgType === type || tgType == 'all') {
                $(this).show();
                return;
            } else {
                $(this).hide();
            }
        }
    });
}

/**
 * Inserts missing items from the source array into the target array.
 * @param {any[]} source - Source array
 * @param {any[]} target - Target array
 * @returns {void}
 */
function insertMissingArrayItems(source, target) {
    if (source === target || !Array.isArray(source) || !Array.isArray(target)) {
        return;
    }

    for (const item of source) {
        if (!target.includes(item)) {
            const index = source.indexOf(item);
            target.splice(index, 0, item);
        }
    }
}

function setSettingByName(setting, value, trigger) {
    if (value === null || value === undefined) {
        return;
    }

    if ('sampler_order' === setting) {
        value = Array.isArray(value) ? value : KOBOLDCPP_ORDER;
        sortKoboldItemsByOrder(value);
        settings.sampler_order = value;
        return;
    }

    if ('sampler_priority' === setting) {
        value = Array.isArray(value) ? value : OOBA_DEFAULT_ORDER;
        insertMissingArrayItems(OOBA_DEFAULT_ORDER, value);
        sortOobaItemsByOrder(value);
        settings.sampler_priority = value;
        return;
    }

    if ('samplers_priorities' === setting) {
        value = Array.isArray(value) ? value : APHRODITE_DEFAULT_ORDER;
        insertMissingArrayItems(APHRODITE_DEFAULT_ORDER, value);
        sortAphroditeItemsByOrder(value);
        settings.samplers_priorities = value;
        return;
    }

    if ('samplers' === setting) {
        value = Array.isArray(value) ? value : LLAMACPP_DEFAULT_ORDER;
        insertMissingArrayItems(LLAMACPP_DEFAULT_ORDER, value);
        sortLlamacppItemsByOrder(value);
        settings.samplers = value;
        return;
    }

    if ('logit_bias' === setting) {
        settings.logit_bias = Array.isArray(value) ? value : [];
        return;
    }

    if ('json_schema' === setting) {
        settings.json_schema = value ?? {};
        $('#tabby_json_schema').val(JSON.stringify(settings.json_schema, null, 2));
        return;
    }

    if ('sendBannedTokens' === setting) {
        $('#bannedStringsKillSwitch_textgenerationwebui').prop('checked', value).trigger('change');
        return;
    }

    const isCheckbox = $(`#${setting}_textgenerationwebui`).attr('type') == 'checkbox';
    const isText = $(`#${setting}_textgenerationwebui`).attr('type') == 'text' || $(`#${setting}_textgenerationwebui`).is('textarea');
    if (isCheckbox) {
        const val = Boolean(value);
        $(`#${setting}_textgenerationwebui`).prop('checked', val);
    }
    else if (isText) {
        $(`#${setting}_textgenerationwebui`).val(value);
    }
    else {
        const val = parseFloat(value);
        $(`#${setting}_textgenerationwebui`).val(val);
        $(`#${setting}_counter_textgenerationwebui`).val(val);
        if (power_user.enableZenSliders) {
            let zenSlider = $(`#${setting}_textgenerationwebui_zenslider`).slider();
            zenSlider.slider('option', 'value', val);
            zenSlider.slider('option', 'slide')
                .call(zenSlider, null, {
                    handle: $('.ui-slider-handle', zenSlider), value: val,
                });
        }
    }

    if (trigger) {
        $(`#${setting}_textgenerationwebui`).trigger('input');
    }
}

/**
 * Sends a streaming request for textgenerationwebui.
 * @param generate_data
 * @param signal
 * @returns {Promise<(function(): AsyncGenerator<{swipes: [], text: string, toolCalls: [], logprobs: {token: string, topLogprobs: Candidate[]}|null}, void, *>)|*>}
 * @throws {Error} - If the response status is not OK, or from within the generator
 */
export async function generateTextGenWithStreaming(generate_data, signal) {
    generate_data.stream = true;

    const response = await fetch('/api/backends/text-completions/generate', {
        headers: {
            ...getRequestHeaders(),
        },
        body: JSON.stringify(generate_data),
        method: 'POST',
        signal: signal,
    });

    if (!response.ok) {
        tryParseStreamingError(response, await response.text());
        throw new Error(`Got response status ${response.status}`);
    }

    const eventStream = getEventSourceStream();
    response.body.pipeThrough(eventStream);
    const reader = eventStream.readable.getReader();

    return async function* streamData() {
        let text = '';
        /** @type {import('./logprobs.js').TokenLogprobs | null} */
        let logprobs = null;
        const swipes = [];
        const toolCalls = [];
        const state = { reasoning: '' };
        while (true) {
            const { done, value } = await reader.read();
            if (done) return;
            if (value.data === '[DONE]') return;

            tryParseStreamingError(response, value.data);

            let data = JSON.parse(value.data);

            if (data?.choices?.[0]?.index > 0) {
                const swipeIndex = data.choices[0].index - 1;
                swipes[swipeIndex] = (swipes[swipeIndex] || '') + data.choices[0].text;
            } else {
                const newText = data?.choices?.[0]?.text || data?.content || '';
                text += newText;
                logprobs = parseTextgenLogprobs(newText, data.choices?.[0]?.logprobs || data?.completion_probabilities);
                state.reasoning += data?.choices?.[0]?.reasoning ?? '';
            }

            yield { text, swipes, logprobs, toolCalls, state };
        }
    };
}

/**
 * parseTextgenLogprobs converts a logprobs object returned from a textgen API
 * for a single token into a TokenLogprobs object used by the Token
 * Probabilities feature.
 * @param {string} token - the text of the token that the logprobs are for
 * @param {Object} logprobs - logprobs object returned from the API
 * @returns {import('./logprobs.js').TokenLogprobs | null} - converted logprobs
 */
export function parseTextgenLogprobs(token, logprobs) {
    if (!logprobs) {
        return null;
    }

    switch (settings.type) {
        case KOBOLDCPP:
        case TABBY:
        case VLLM:
        case APHRODITE:
        case MANCER:
        case INFERMATICAI:
        case OOBA: {
            /** @type {Record<string, number>[]} */
            const topLogprobs = logprobs.top_logprobs;
            if (!topLogprobs?.length) {
                return null;
            }
            const candidates = Object.entries(topLogprobs[0]);
            return { token, topLogprobs: candidates };
        }
        case LLAMACPP: {
            if (!logprobs?.length) {
                return null;
            }

            // 3 cases:
            // 1. Before commit 6c5bc06, "probs" key with "tok_str"/"prob", and probs are [0, 1] so use them directly.
            // 2. After commit 6c5bc06 but before commit 89d604f broke logprobs (they all return the first token's logprobs)
            //    We don't know the llama.cpp version so we can't do much about this.
            // 3. After commit 89d604f uses OpenAI-compatible format with "completion_probabilities" and "token"/"logprob" keys.
            //    Note that it is also the *actual* logprob (negative number), so we need to convert to [0, 1].
            if (logprobs?.[0]?.probs) {
                const candidates = logprobs?.[0]?.probs?.map(x => [x.tok_str, x.prob]);
                if (!candidates) {
                    return null;
                }
                return { token, topLogprobs: candidates };
            } else if (logprobs?.[0].top_logprobs) {
                const candidates = logprobs?.[0]?.top_logprobs?.map(x => [x.token, Math.exp(x.logprob)]);
                if (!candidates) {
                    return null;
                }
                return { token, topLogprobs: candidates };
            }
            return null;
        }
        default:
            return null;
    }
}

export function parseTabbyLogprobs(data) {
    const text = data?.choices?.[0]?.text;
    const offsets = data?.choices?.[0]?.logprobs?.text_offset;

    if (!text || !offsets) {
        return null;
    }

    // Convert string offsets list to tokens
    const tokens = offsets?.map((offset, index) => {
        const nextOffset = offsets[index + 1] || text.length;
        return text.substring(offset, nextOffset);
    });

    const topLogprobs = data?.choices?.[0]?.logprobs?.top_logprobs?.map(x => ({ top_logprobs: [x] }));
    return tokens?.map((token, index) => parseTextgenLogprobs(token, topLogprobs[index])) || null;
}

/**
 * Parses errors in streaming responses and displays them in toastr.
 * @param {Response} response - Response from the server.
 * @param {string} decoded - Decoded response body.
 * @returns {void} Nothing.
 * @throws {Error} If the response contains an error message, throws Error with the message.
 */
function tryParseStreamingError(response, decoded) {
    let data = {};

    try {
        data = JSON.parse(decoded);
    } catch {
        // No JSON. Do nothing.
    }

    const message = data?.error?.message || data?.message || data?.detail;

    if (message) {
        toastr.error(message, 'Text Completion API');
        throw new Error(message);
    }
}

/**
 * Converts a string of comma-separated integers to an array of integers.
 * @param {string} string Input string
 * @returns {number[]} Array of integers
 */
function toIntArray(string) {
    if (!string) {
        return [];
    }

    return string.split(',').map(x => parseInt(x)).filter(x => !isNaN(x));
}

export function getTextGenModel() {
    switch (settings.type) {
        case OOBA:
            if (settings.custom_model) {
                return settings.custom_model;
            }
            break;
        case GENERIC:
            if (settings.generic_model) {
                return settings.generic_model;
            }
            break;
        case MANCER:
            return settings.mancer_model;
        case TOGETHERAI:
            return settings.togetherai_model;
        case INFERMATICAI:
            return settings.infermaticai_model;
        case DREAMGEN:
            return settings.dreamgen_model;
        case OPENROUTER:
            return settings.openrouter_model;
        case VLLM:
            return settings.vllm_model;
        case APHRODITE:
            return settings.aphrodite_model;
        case OLLAMA:
            if (!settings.ollama_model) {
                toastr.error('No Ollama model selected.', 'Text Completion API');
                throw new Error('No Ollama model selected');
            }
            return settings.ollama_model;
        case FEATHERLESS:
            return settings.featherless_model;
        case HUGGINGFACE:
            return 'tgi';
        case TABBY:
            if (settings.tabby_model) {
                return settings.tabby_model;
            }
            break;
        default:
            return undefined;
    }

    return undefined;
}

export function isJsonSchemaSupported() {
    return [TABBY, LLAMACPP].includes(settings.type) && main_api === 'textgenerationwebui';
}

function isDynamicTemperatureSupported() {
    return settings.dynatemp && DYNATEMP_BLOCK?.dataset?.tgType?.includes(settings.type);
}

function getLogprobsNumber() {
    if (settings.type === VLLM || settings.type === INFERMATICAI) {
        return 5;
    }

    return 10;
}

/**
 * Replaces {{macro}} in a comma-separated or serialized JSON array string.
 * @param {string} str Input string
 * @returns {string} Output string
 */
function replaceMacrosInList(str) {
    if (!str || typeof str !== 'string') {
        return str;
    }

    try {
        const array = JSON.parse(str);
        if (!Array.isArray(array)) {
            throw new Error('Not an array');
        }
        for (let i = 0; i < array.length; i++) {
            array[i] = substituteParams(array[i]);
        }
        return JSON.stringify(array);
    } catch {
        const array = str.split(',');
        for (let i = 0; i < array.length; i++) {
            array[i] = substituteParams(array[i]);
        }
        return array.join(',');
    }
}

export async function getTextGenGenerationData(finalPrompt, maxTokens, isImpersonate, isContinue, cfgValues, type) {
    const canMultiSwipe = !isContinue && !isImpersonate && type !== 'quiet';
    const dynatemp = isDynamicTemperatureSupported();
    const { banned_tokens, banned_strings } = getCustomTokenBans();

    let params = {
        'prompt': finalPrompt,
        'model': getTextGenModel(),
        'max_new_tokens': maxTokens,
        'max_tokens': maxTokens,
        'logprobs': power_user.request_token_probabilities ? getLogprobsNumber() : undefined,
        'temperature': dynatemp ? (settings.min_temp + settings.max_temp) / 2 : settings.temp,
        'top_p': settings.top_p,
        'typical_p': settings.typical_p,
        'typical': settings.typical_p,
        'sampler_seed': settings.seed >= 0 ? settings.seed : undefined,
        'min_p': settings.min_p,
        'repetition_penalty': settings.rep_pen,
        'frequency_penalty': settings.freq_pen,
        'presence_penalty': settings.presence_pen,
        'top_k': settings.top_k,
        'skew': settings.skew,
        'min_length': settings.type === OOBA ? settings.min_length : undefined,
        'minimum_message_content_tokens': settings.type === DREAMGEN ? settings.min_length : undefined,
        'min_tokens': settings.min_length,
        'num_beams': settings.type === OOBA ? settings.num_beams : undefined,
        'length_penalty': settings.type === OOBA ? settings.length_penalty : undefined,
        'early_stopping': settings.type === OOBA ? settings.early_stopping : undefined,
        'add_bos_token': settings.add_bos_token,
        'dynamic_temperature': dynatemp ? true : undefined,
        'dynatemp_low': dynatemp ? settings.min_temp : undefined,
        'dynatemp_high': dynatemp ? settings.max_temp : undefined,
        'dynatemp_range': dynatemp ? (settings.max_temp - settings.min_temp) / 2 : undefined,
        'dynatemp_exponent': dynatemp ? settings.dynatemp_exponent : undefined,
        'smoothing_factor': settings.smoothing_factor,
        'smoothing_curve': settings.smoothing_curve,
        'dry_allowed_length': settings.dry_allowed_length,
        'dry_multiplier': settings.dry_multiplier,
        'dry_base': settings.dry_base,
        'dry_sequence_breakers': replaceMacrosInList(settings.dry_sequence_breakers),
        'dry_penalty_last_n': settings.dry_penalty_last_n,
        'max_tokens_second': settings.max_tokens_second,
        'sampler_priority': settings.type === OOBA ? settings.sampler_priority : undefined,
        'samplers': settings.type === LLAMACPP ? settings.samplers : undefined,
        'stopping_strings': getStoppingStrings(isImpersonate, isContinue),
        'stop': getStoppingStrings(isImpersonate, isContinue),
        'truncation_length': max_context,
        'ban_eos_token': settings.ban_eos_token,
        'skip_special_tokens': settings.skip_special_tokens,
        'include_reasoning': settings.include_reasoning,
        'top_a': settings.top_a,
        'tfs': settings.tfs,
        'epsilon_cutoff': [OOBA, MANCER].includes(settings.type) ? settings.epsilon_cutoff : undefined,
        'eta_cutoff': [OOBA, MANCER].includes(settings.type) ? settings.eta_cutoff : undefined,
        'mirostat_mode': settings.mirostat_mode,
        'mirostat_tau': settings.mirostat_tau,
        'mirostat_eta': settings.mirostat_eta,
        'custom_token_bans': [APHRODITE, MANCER].includes(settings.type) ?
            toIntArray(banned_tokens) :
            banned_tokens,
        'banned_strings': banned_strings,
        'api_type': settings.type,
        'api_server': getTextGenServer(),
        'sampler_order': settings.type === textgen_types.KOBOLDCPP ? settings.sampler_order : undefined,
        'xtc_threshold': settings.xtc_threshold,
        'xtc_probability': settings.xtc_probability,
        'nsigma': settings.nsigma,
    };
    const nonAphroditeParams = {
        'rep_pen': settings.rep_pen,
        'rep_pen_range': settings.rep_pen_range,
        'repetition_decay': settings.type === TABBY ? settings.rep_pen_decay : undefined,
        'repetition_penalty_range': settings.rep_pen_range,
        'encoder_repetition_penalty': settings.type === OOBA ? settings.encoder_rep_pen : undefined,
        'no_repeat_ngram_size': settings.type === OOBA ? settings.no_repeat_ngram_size : undefined,
        'penalty_alpha': settings.type === OOBA ? settings.penalty_alpha : undefined,
        'temperature_last': (settings.type === OOBA || settings.type === APHRODITE || settings.type == TABBY) ? settings.temperature_last : undefined,
        'speculative_ngram': settings.type === TABBY ? settings.speculative_ngram : undefined,
        'do_sample': settings.type === OOBA ? settings.do_sample : undefined,
        'seed': settings.seed >= 0 ? settings.seed : undefined,
        'guidance_scale': cfgValues?.guidanceScale?.value ?? settings.guidance_scale ?? 1,
        'negative_prompt': cfgValues?.negativePrompt ?? substituteParams(settings.negative_prompt) ?? '',
        'grammar_string': settings.grammar_string,
        'json_schema': [TABBY, LLAMACPP].includes(settings.type) ? settings.json_schema : undefined,
        // llama.cpp aliases. In case someone wants to use LM Studio as Text Completion API
        'repeat_penalty': settings.rep_pen,
        'tfs_z': settings.tfs,
        'repeat_last_n': settings.rep_pen_range,
        'n_predict': maxTokens,
        'num_predict': maxTokens,
        'num_ctx': max_context,
        'mirostat': settings.mirostat_mode,
        'ignore_eos': settings.ban_eos_token,
        'n_probs': power_user.request_token_probabilities ? 10 : undefined,
        'rep_pen_slope': settings.rep_pen_slope,
    };
    const vllmParams = {
        'n': canMultiSwipe ? settings.n : 1,
        'ignore_eos': settings.ignore_eos_token,
        'spaces_between_special_tokens': settings.spaces_between_special_tokens,
        'seed': settings.seed >= 0 ? settings.seed : undefined,
    };
    const aphroditeParams = {
        'n': canMultiSwipe ? settings.n : 1,
        'frequency_penalty': settings.freq_pen,
        'presence_penalty': settings.presence_pen,
        'repetition_penalty': settings.rep_pen,
        'seed': settings.seed >= 0 ? settings.seed : undefined,
        'stop': getStoppingStrings(isImpersonate, isContinue),
        'temperature': dynatemp ? (settings.min_temp + settings.max_temp) / 2 : settings.temp,
        'temperature_last': settings.temperature_last,
        'top_p': settings.top_p,
        'top_k': settings.top_k,
        'top_a': settings.top_a,
        'min_p': settings.min_p,
        'tfs': settings.tfs,
        'eta_cutoff': settings.eta_cutoff,
        'epsilon_cutoff': settings.epsilon_cutoff,
        'typical_p': settings.typical_p,
        'smoothing_factor': settings.smoothing_factor,
        'smoothing_curve': settings.smoothing_curve,
        'ignore_eos': settings.ignore_eos_token,
        'min_tokens': settings.min_length,
        'skip_special_tokens': settings.skip_special_tokens,
        'spaces_between_special_tokens': settings.spaces_between_special_tokens,
        'guided_grammar': settings.grammar_string,
        'guided_json': settings.json_schema,
        'early_stopping': false, // hacks
        'include_stop_str_in_output': false,
        'dynatemp_min': dynatemp ? settings.min_temp : undefined,
        'dynatemp_max': dynatemp ? settings.max_temp : undefined,
        'dynatemp_exponent': dynatemp ? settings.dynatemp_exponent : undefined,
        'xtc_threshold': settings.xtc_threshold,
        'xtc_probability': settings.xtc_probability,
        'nsigma': settings.nsigma,
        'custom_token_bans': toIntArray(banned_tokens),
        'no_repeat_ngram_size': settings.no_repeat_ngram_size,
        'sampler_priority': settings.type === APHRODITE && !arraysEqual(
            settings.samplers_priorities,
            APHRODITE_DEFAULT_ORDER)
            ? settings.samplers_priorities
            : undefined,
    };

    if (settings.type === OPENROUTER) {
        params.provider = settings.openrouter_providers;
        params.allow_fallbacks = settings.openrouter_allow_fallbacks;
    }

    if (settings.type === KOBOLDCPP) {
        params.grammar = settings.grammar_string;
        params.trim_stop = true;
    }

    if (settings.type === HUGGINGFACE) {
        params.top_p = Math.min(Math.max(Number(params.top_p), 0.0), 0.999);
        params.stop = Array.isArray(params.stop) ? params.stop.slice(0, 4) : [];
        nonAphroditeParams.seed = settings.seed >= 0 ? settings.seed : Math.floor(Math.random() * Math.pow(2, 32));
    }

    if (settings.type === MANCER) {
        params.n = canMultiSwipe ? settings.n : 1;
        params.epsilon_cutoff /= 1000;
        params.eta_cutoff /= 1000;
        params.dynatemp_mode = params.dynamic_temperature ? 1 : 0;
        params.dynatemp_min = params.dynatemp_low;
        params.dynatemp_max = params.dynatemp_high;
        delete params.dynatemp_low;
        delete params.dynatemp_high;
    }

    if (settings.type === TABBY) {
        params.n = canMultiSwipe ? settings.n : 1;
    }

    switch (settings.type) {
        case VLLM:
        case INFERMATICAI:
            params = Object.assign(params, vllmParams);
            break;

        case APHRODITE:
            // set params to aphroditeParams
            params = Object.assign(params, aphroditeParams);
            break;

        default:
            params = Object.assign(params, nonAphroditeParams);
            break;
    }

    if (Array.isArray(settings.logit_bias) && settings.logit_bias.length) {
        const logitBias = BIAS_CACHE.get(BIAS_KEY) || calculateLogitBias();
        BIAS_CACHE.set(BIAS_KEY, logitBias);
        params.logit_bias = logitBias;
    }

    if (settings.type === LLAMACPP || settings.type === OLLAMA) {
        // Convert bias and token bans to array of arrays
        const logitBiasArray = (params.logit_bias && typeof params.logit_bias === 'object' && Object.keys(params.logit_bias).length > 0)
            ? Object.entries(params.logit_bias).map(([key, value]) => [Number(key), value])
            : [];
        const tokenBans = toIntArray(banned_tokens);
        logitBiasArray.push(...tokenBans.map(x => [Number(x), false]));
        const sequenceBreakers = (() => {
            try {
                return JSON.parse(params.dry_sequence_breakers);
            } catch {
                if (typeof params.dry_sequence_breakers === 'string') {
                    return params.dry_sequence_breakers.split(',');
                }

                return undefined;
            }
        })();
        const llamaCppParams = {
            'logit_bias': logitBiasArray,
            // Conflicts with ooba's grammar_string
            'grammar': settings.grammar_string,
            'cache_prompt': true,
            'dry_sequence_breakers': sequenceBreakers,
        };
        params = Object.assign(params, llamaCppParams);
        if (!Array.isArray(sequenceBreakers) || sequenceBreakers.length === 0) {
            delete params.dry_sequence_breakers;
        }
    }

    await eventSource.emit(event_types.TEXT_COMPLETION_SETTINGS_READY, params);

    // Grammar conflicts with with json_schema
    if (settings.type === LLAMACPP) {
        if (params.json_schema && Object.keys(params.json_schema).length > 0) {
            delete params.grammar_string;
            delete params.grammar;
        } else {
            delete params.json_schema;
        }
    }

    //last check before sending sampler params, strip banned strings if toggled off.
    const sendBannedStrings = $('#bannedStringsKillSwitch_textgenerationwebui').prop('checked');
    if (!sendBannedStrings) { delete params.banned_strings; }

    return params;
}<|MERGE_RESOLUTION|>--- conflicted
+++ resolved
@@ -10,6 +10,7 @@
     setOnlineStatus,
     substituteParams,
 } from '../script.js';
+import { t } from './i18n.js';
 import { BIAS_CACHE, createNewLogitBiasEntry, displayLogitBias, getLogitBiasListResult } from './logit-bias.js';
 
 import { power_user, registerDebugFunction } from './power-user.js';
@@ -182,11 +183,8 @@
     grammar_string: '',
     json_schema: {},
     banned_tokens: '',
-<<<<<<< HEAD
     global_banned_tokens: '',
-=======
-    sendBannedTokens: true,
->>>>>>> c5dad20f
+    send_banned_tokens: true,
     sampler_priority: OOBA_DEFAULT_ORDER,
     samplers: LLAMACPP_DEFAULT_ORDER,
     samplers_priorities: APHRODITE_DEFAULT_ORDER,
@@ -279,11 +277,8 @@
     'grammar_string',
     'json_schema',
     'banned_tokens',
-<<<<<<< HEAD
     'global_banned_tokens',
-=======
-    'sendBannedTokens',
->>>>>>> c5dad20f
+    'send_banned_tokens',
     'ignore_eos_token',
     'spaces_between_special_tokens',
     'speculative_ngram',
@@ -464,17 +459,17 @@
 }
 
 async function enableBannedStringsKillSwitch() {
-    $('#bannedStringsKillSwitch_textgenerationwebui').prop('checked', true);
-    $('#bannedStringsKillSwitch_label').find('.menu_button').addClass('toggleEnabled').prop('title', 'Banned tokens/strings are being sent into the request.');
-    settings.sendBannedTokens = true;
+    $('#send_banned_tokens_textgenerationwebui').prop('checked', true);
+    $('#send_banned_tokens_label').find('.menu_button').addClass('toggleEnabled').prop('title', t`Banned tokens/strings are being sent into the request.`);
+    settings.send_banned_tokens = true;
     saveSettingsDebounced();
     return '';
 }
 
 async function disableBannedStringsKillSwitch() {
-    $('#bannedStringsKillSwitch_textgenerationwebui').prop('checked', false);
-    $('#bannedStringsKillSwitch_label').find('.menu_button').removeClass('toggleEnabled').prop('title', 'Banned tokens/strings are NOT being sent into the request.');
-    settings.sendBannedTokens = false;
+    $('#send_banned_tokens_textgenerationwebui').prop('checked', false);
+    $('#send_banned_tokens_label').find('.menu_button').removeClass('toggleEnabled').prop('title', t`Banned tokens/strings are NOT being sent into the request.`);
+    settings.send_banned_tokens = false;
     saveSettingsDebounced();
     return '';
 }
@@ -964,16 +959,15 @@
         return;
     }
 
-    if ('sendBannedTokens' === setting) {
-        $('#bannedStringsKillSwitch_textgenerationwebui').prop('checked', value).trigger('change');
-        return;
-    }
-
     const isCheckbox = $(`#${setting}_textgenerationwebui`).attr('type') == 'checkbox';
     const isText = $(`#${setting}_textgenerationwebui`).attr('type') == 'text' || $(`#${setting}_textgenerationwebui`).is('textarea');
     if (isCheckbox) {
         const val = Boolean(value);
         $(`#${setting}_textgenerationwebui`).prop('checked', val);
+
+        if ('send_banned_tokens' === setting) {
+            $('#send_banned_tokens_textgenerationwebui').trigger('change');
+        }
     }
     else if (isText) {
         $(`#${setting}_textgenerationwebui`).val(value);
@@ -1503,9 +1497,5 @@
         }
     }
 
-    //last check before sending sampler params, strip banned strings if toggled off.
-    const sendBannedStrings = $('#bannedStringsKillSwitch_textgenerationwebui').prop('checked');
-    if (!sendBannedStrings) { delete params.banned_strings; }
-
     return params;
 }