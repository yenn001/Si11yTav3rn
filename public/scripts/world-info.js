--- conflicted
+++ resolved
@@ -3535,6 +3535,12 @@
         // Chat lore always goes first
         entries = [...chatLore.sort(sortFn), ...entries];
 
+        // Parse decorators
+        entries = entries.map((entry) => {
+            const [decorators, content] = parseDecorators(entry.content);
+            return { ...entry, decorators, content };
+        });
+
         console.debug(`[WI] Found ${entries.length} world lore entries. Sorted by strategy`, Object.entries(world_info_insertion_strategy).find((x) => x[1] === world_info_character_strategy));
 
         // Need to deep clone the entries to avoid modifying the cached data
@@ -3668,13 +3674,6 @@
         let activatedNow = new Set();
 
         for (let entry of sortedEntries) {
-<<<<<<< HEAD
-
-            //oarse decorators
-            const [decorators, content] = parseDecorators(entry.content);
-            entry.decorators = decorators;
-            entry.content = content;
-=======
             // Logging preparation
             let headerLogged = false;
             function log(...args) {
@@ -3694,7 +3693,6 @@
                 log('disabled');
                 continue;
             }
->>>>>>> 9268fc3e
 
             // Check if this entry applies to the character or if it's excluded
             if (entry.characterFilter && entry.characterFilter?.names?.length > 0) {
@@ -3751,6 +3749,17 @@
                 continue;
             }
 
+            if (entry.decorators.includes('@@activate')) {
+                log('activated by @@activate decorator');
+                activatedNow.add(entry);
+                continue;
+            }
+
+            if (entry.decorators.includes('@@dont_activate')) {
+                log('suppressed by @@dont_activate decorator');
+                continue;
+            }
+
             // Now do checks for immediate activations
             if (entry.constant) {
                 log('activated because of constant');
@@ -3764,81 +3773,16 @@
                 continue;
             }
 
-<<<<<<< HEAD
-            if (decorators.includes('@@activate')) {
-                //activate in any case
+            if (isSticky) {
+                log('activated because active sticky');
                 activatedNow.add(entry);
                 continue;
             }
 
-            if (decorators.includes('@@dont_activate')) {
-                //deactivate in any case if @@activate is not present
-                continue;
-            }
-
-            if (entry.constant || buffer.isExternallyActivated(entry) || isSticky) {
-=======
-            if (isSticky) {
-                log('activated because active sticky');
->>>>>>> 9268fc3e
-                activatedNow.add(entry);
-                continue;
-            }
-
-<<<<<<< HEAD
-
-            if (Array.isArray(entry.key) && entry.key.length) { //check for keywords existing
-                // If selectiveLogic isn't found, assume it's AND, only do this once per entry
-                const selectiveLogic = entry.selectiveLogic ?? 0;
-
-                primary: for (let key of entry.key) {
-                    const substituted = substituteParams(key);
-                    const textToScan = buffer.get(entry, scanState);
-
-                    if (substituted && buffer.matchKeys(textToScan, substituted.trim(), entry)) {
-                        console.debug(`WI UID ${entry.uid} found by primary match: ${substituted}.`);
-
-                        //selective logic begins
-                        if (
-                            entry.selective && //all entries are selective now
-                            Array.isArray(entry.keysecondary) && //always true
-                            entry.keysecondary.length //ignore empties
-                        ) {
-                            console.debug(`WI UID:${entry.uid} found. Checking logic: ${entry.selectiveLogic}`);
-                            let hasAnyMatch = false;
-                            let hasAllMatch = true;
-                            secondary: for (let keysecondary of entry.keysecondary) {
-                                const secondarySubstituted = substituteParams(keysecondary);
-                                const hasSecondaryMatch = secondarySubstituted && buffer.matchKeys(textToScan, secondarySubstituted.trim(), entry);
-                                console.debug(`WI UID:${entry.uid}: Filtering for secondary keyword - "${secondarySubstituted}".`);
-
-                                if (hasSecondaryMatch) {
-                                    hasAnyMatch = true;
-                                }
-
-                                if (!hasSecondaryMatch) {
-                                    hasAllMatch = false;
-                                }
-
-                                // Simplified AND ANY / NOT ALL if statement. (Proper fix for PR#1356 by Bronya)
-                                // If AND ANY logic and the main checks pass OR if NOT ALL logic and the main checks do not pass
-                                if ((selectiveLogic === world_info_logic.AND_ANY && hasSecondaryMatch) || (selectiveLogic === world_info_logic.NOT_ALL && !hasSecondaryMatch)) {
-                                    // Differ both logic statements in the debugger
-                                    if (selectiveLogic === world_info_logic.AND_ANY) {
-                                        console.debug(`(AND ANY Check) Activating WI Entry ${entry.uid}. Found match for word: ${substituted} ${secondarySubstituted}`);
-                                    } else {
-                                        console.debug(`(NOT ALL Check) Activating WI Entry ${entry.uid}. Found match for word "${substituted}" without secondary keyword: ${secondarySubstituted}`);
-                                    }
-                                    activatedNow.add(entry);
-                                    break secondary;
-                                }
-                            }
-=======
             if (!Array.isArray(entry.key) || !entry.key.length) {
                 log('has no keys defined, skipped');
                 continue;
             }
->>>>>>> 9268fc3e
 
             // Cache the text to scan before the loop, it won't change its content
             const textToScan = buffer.get(entry, scanState);
