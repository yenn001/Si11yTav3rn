--- conflicted
+++ resolved
@@ -92,13 +92,8 @@
      * @param {boolean} [props.acceptsMultiple=false] default: false - whether argument accepts multiple values
      * @param {string|SlashCommandClosure} [props.defaultValue=null] default value if no value is provided
      * @param {string|SlashCommandEnumValue|(string|SlashCommandEnumValue)[]} [props.enumList=[]] list of accepted values
-<<<<<<< HEAD
      * @param {(executor:SlashCommandExecutor, scope:SlashCommandScope)=>SlashCommandEnumValue[]} [props.enumProvider=null] function that returns auto complete options
-     * @param {boolean} [props.forceEnum=true] default: true - whether the input must match one of the enum values
-=======
-     * @param {(executor:SlashCommandExecutor)=>SlashCommandEnumValue[]} [props.enumProvider=null] function that returns auto complete options
      * @param {boolean} [props.forceEnum=false] default: false - whether the input must match one of the enum values
->>>>>>> 2cba5e3a
      */
     static fromProps(props) {
         return new SlashCommandNamedArgument(
@@ -127,13 +122,8 @@
      * @param {string|SlashCommandClosure} [defaultValue=null]
      * @param {string|SlashCommandEnumValue|(string|SlashCommandEnumValue)[]} [enums=[]]
      * @param {string[]} [aliases=[]]
-<<<<<<< HEAD
      * @param {(executor:SlashCommandExecutor, scope:SlashCommandScope)=>SlashCommandEnumValue[]} [enumProvider=null] function that returns auto complete options
-     * @param {boolean} [forceEnum=true]
-=======
-     * @param {(executor:SlashCommandExecutor)=>SlashCommandEnumValue[]} [enumProvider=null] function that returns auto complete options
      * @param {boolean} [forceEnum=false]
->>>>>>> 2cba5e3a
      */
     constructor(name, description, types, isRequired = false, acceptsMultiple = false, defaultValue = null, enums = [], aliases = [], enumProvider = null, forceEnum = false) {
         super(description, types, isRequired, acceptsMultiple, defaultValue, enums, enumProvider, forceEnum);
