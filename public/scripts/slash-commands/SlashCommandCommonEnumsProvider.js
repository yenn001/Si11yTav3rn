<<<<<<< HEAD
import { chat_metadata, characters, substituteParams, chat, extension_prompt_roles, extension_prompt_types } from "../../script.js";
import { extension_settings } from "../extensions.js";
import { getGroupMembers, groups, selected_group } from "../group-chats.js";
import { power_user } from "../power-user.js";
import { searchCharByName, getTagsList, tags } from "../tags.js";
import { SlashCommandClosure } from "./SlashCommandClosure.js";
import { SlashCommandEnumValue, enumTypes } from "./SlashCommandEnumValue.js";
import { SlashCommandExecutor } from "./SlashCommandExecutor.js";
import { SlashCommandScope } from "./SlashCommandScope.js";
=======
import { chat_metadata, characters, substituteParams, chat, extension_prompt_roles, extension_prompt_types } from '../../script.js';
import { extension_settings } from '../extensions.js';
import { getGroupMembers, groups } from '../group-chats.js';
import { power_user } from '../power-user.js';
import { searchCharByName, getTagsList, tags } from '../tags.js';
import { world_names } from '../world-info.js';
import { SlashCommandClosure } from './SlashCommandClosure.js';
import { SlashCommandEnumValue, enumTypes } from './SlashCommandEnumValue.js';
>>>>>>> a57d9949

/**
 * A collection of regularly used enum icons
 */
export const enumIcons = {
    default: '◊',

    // Variables
    variable: '𝑥',
    localVariable: 'L',
    globalVariable: 'G',
    scopeVariable: 'S',

    // Common types
    character: '👤',
    group: '🧑‍🤝‍🧑',
    persona: '🧙‍♂️',
    qr: 'QR',
    closure: '𝑓',
    macro: '{{',
    tag: '🏷️',
    world: '🌐',
    preset: '⚙️',
    file: '📄',
    message: '💬',
    voice: '🎤',

    true: '✔️',
    false: '❌',

    // Value types
    boolean: '🔲',
    string: '📝',
    number: '1️⃣',
    array: '[]',
    enum: '📚',
    dictionary: '{}',

    // Roles
    system: '⚙️',
    user: '👤',
    assistant: '🤖',

    // WI Icons
    constant: '🔵',
    normal: '🟢',
    disabled: '❌',
    vectorized: '🔗',

    /**
     * Returns the appropriate state icon based on a boolean
     *
     * @param {boolean} state - The state to determine the icon for
     * @returns {string} The corresponding state icon
     */
    getStateIcon: (state) => {
        return state ? enumIcons.true : enumIcons.false;
    },

    /**
     * Returns the appropriate WI icon based on the entry
     *
     * @param {Object} entry - WI entry
     * @returns {string} The corresponding WI icon
     */
    getWiStatusIcon: (entry) => {
        if (entry.constant) return enumIcons.constant;
        if (entry.disable) return enumIcons.disabled;
        if (entry.vectorized) return enumIcons.vectorized;
        return enumIcons.normal;
    },

    /**
     * Returns the appropriate icon based on the role
     *
     * @param {extension_prompt_roles} role - The role to get the icon for
     * @returns {string} The corresponding icon
     */
    getRoleIcon: (role) => {
        switch (role) {
            case extension_prompt_roles.SYSTEM: return enumIcons.system;
            case extension_prompt_roles.USER: return enumIcons.user;
            case extension_prompt_roles.ASSISTANT: return enumIcons.assistant;
            default: return enumIcons.default;
        }
    },

    /**
     * A function to get the data type icon
     *
     * @param {string} type - The type of the data
     * @returns {string} The corresponding data type icon
     */
    getDataTypeIcon: (type) => {
        // Remove possible nullable types definition to match type icon
        type = type.replace(/\?$/, '');
        return enumIcons[type] ?? enumIcons.default;
    },
};

/**
 * A collection of common enum providers
 *
 * Can be used on `SlashCommandNamedArgument` and `SlashCommandArgument` and their `enumProvider` property.
 */
export const commonEnumProviders = {
    /**
     * Enum values for booleans. Either using true/false or on/off
     * Optionally supports "toggle".
     *
     * @param {('onOff'|'onOffToggle'|'trueFalse')?} [mode='trueFalse'] - The mode to use. Default is 'trueFalse'.
     * @returns {() => SlashCommandEnumValue[]}
     */
    boolean: (mode = 'trueFalse') => () => {
        switch (mode) {
            case 'onOff': return [new SlashCommandEnumValue('on', null, 'macro', enumIcons.true), new SlashCommandEnumValue('off', null, 'macro', enumIcons.false)];
            case 'onOffToggle': return [new SlashCommandEnumValue('on', null, 'macro', enumIcons.true), new SlashCommandEnumValue('off', null, 'macro', enumIcons.false), new SlashCommandEnumValue('toggle', null, 'macro', enumIcons.boolean)];
            case 'trueFalse': return [new SlashCommandEnumValue('true', null, 'macro', enumIcons.true), new SlashCommandEnumValue('false', null, 'macro', enumIcons.false)];
            default: throw new Error(`Invalid boolean enum provider mode: ${mode}`);
        }
    },

    /**
     * All possible variable names
     *
     * Can be filtered by `type` to only show global or local variables
     *
     * @param {...('global'|'local'|'scope'|'all')} type - The type of variables to include in the array. Can be 'all', 'global', or 'local'.
     * @returns {(executor:SlashCommandExecutor, scope:SlashCommandScope) => SlashCommandEnumValue[]}
     */
    variables: (...type) => (executor, scope) => {
        const types = type.flat();
        const isAll = types.includes('all');
        return [
            ...isAll || types.includes('scope') ? scope.allVariableNames.map(name => new SlashCommandEnumValue(name, null, enumTypes.variable, enumIcons.scopeVariable)) : [],
            ...isAll || types.includes('local') ? Object.keys(chat_metadata.variables ?? []).map(name => new SlashCommandEnumValue(name, null, enumTypes.name, enumIcons.localVariable)) : [],
<<<<<<< HEAD
            ...isAll || types.includes('global') ? Object.keys(extension_settings.variables.global ?? []).map(name => new SlashCommandEnumValue(name, null, enumTypes.macro, enumIcons.globalVariable)) : [],
        ].filter((item, idx, list)=>idx == list.findIndex(it=>it.value == item.value));
=======
            ...isAll || types.includes('scope') ? [].map(name => new SlashCommandEnumValue(name, null, enumTypes.variable, enumIcons.scopeVariable)) : [], // TODO: Add scoped variables here, Lenny
        ];
>>>>>>> a57d9949
    },

    /**
     * All possible char entities, like characters and groups. Can be filtered down to just one type.
     *
     * @param {('all' | 'character' | 'group')?} [mode='all'] - Which type to return
     * @returns {() => SlashCommandEnumValue[]}
     */
    characters: (mode = 'all') => () => {
        return [
            ...['all', 'character'].includes(mode) ? characters.map(char => new SlashCommandEnumValue(char.name, null, enumTypes.name, enumIcons.character)) : [],
            ...['all', 'group'].includes(mode) ? groups.map(group => new SlashCommandEnumValue(group.name, null, enumTypes.qr, enumIcons.group)) : [],
        ];
    },

    /**
     * All group members of the given group, or default the current active one
     *
     * @param {string?} groupId - The id of the group - pass in `undefined` to use the current active group
     * @returns {() =>SlashCommandEnumValue[]}
     */
    groupMembers: (groupId = undefined) => () => getGroupMembers(groupId).map((character, index) => new SlashCommandEnumValue(String(index), character.name, enumTypes.enum, enumIcons.character)),

    /**
     * All possible personas
     *
     * @returns {SlashCommandEnumValue[]}
     */
    personas: () => Object.values(power_user.personas).map(persona => new SlashCommandEnumValue(persona, null, enumTypes.name, enumIcons.persona)),

    /**
     * All possible tags for a given char/group entity
     *
     * @param {('all' | 'existing' | 'not-existing')?} [mode='all'] - Which types of tags to show
     * @returns {() => SlashCommandEnumValue[]}
     */
    tagsForChar: (mode = 'all') => (/** @type {import('./SlashCommandExecutor.js').SlashCommandExecutor} */ executor) => {
        // Try to see if we can find the char during execution to filter down the tags list some more. Otherwise take all tags.
        const charName = executor.namedArgumentList.find(it => it.name == 'name')?.value;
        if (charName instanceof SlashCommandClosure) throw new Error('Argument \'name\' does not support closures');
        const key = searchCharByName(substituteParams(charName), { suppressLogging: true });
        const assigned = key ? getTagsList(key) : [];
        return tags.filter(it => !key || mode === 'all' || mode === 'existing' && assigned.includes(it) || mode === 'not-existing' && !assigned.includes(it))
            .map(tag => new SlashCommandEnumValue(tag.name, null, enumTypes.command, enumIcons.tag));
    },

    /**
     * All messages in the current chat, returning the message id
     *
     * Optionally supports variable names, and/or a placeholder for the last/new message id
     *
     * @param {object} [options={}] - Optional arguments
     * @param {boolean} [options.allowIdAfter=false] - Whether to add an enum option for the new message id after the last message
     * @param {boolean} [options.allowVars=false] - Whether to add enum option for variable names
     * @returns {() => SlashCommandEnumValue[]}
     */
    messages: ({ allowIdAfter = false, allowVars = false } = {}) => () => {
        return [
            ...chat.map((message, index) => new SlashCommandEnumValue(String(index), `${message.name}: ${message.mes}`, enumTypes.number, message.is_user ? enumIcons.user : message.is_system ? enumIcons.system : enumIcons.assistant)),
            ...allowIdAfter ? [new SlashCommandEnumValue(String(chat.length), '>> After Last Message >>', enumTypes.enum, '➕')] : [],
            ...allowVars ? commonEnumProviders.variables('all')() : [],
        ];
    },

    /**
     * All existing worlds / lorebooks
     *
     * @returns {SlashCommandEnumValue[]}
     */
    worlds: () => world_names.map(worldName => new SlashCommandEnumValue(worldName, null, enumTypes.name, enumIcons.world)),

    /**
     * All existing injects for the current chat
     *
     * @returns {SlashCommandEnumValue[]}
     */
    injects: () => {
        if (!chat_metadata.script_injects || !Object.keys(chat_metadata.script_injects).length) return [];
        return Object.entries(chat_metadata.script_injects)
            .map(([id, inject]) => {
                const positionName = (Object.entries(extension_prompt_types)).find(([_, value]) => value === inject.position)?.[0] ?? 'unknown';
                return new SlashCommandEnumValue(id, `${enumIcons.getRoleIcon(inject.role ?? extension_prompt_roles.SYSTEM)}[Inject](${positionName}, depth: ${inject.depth}, scan: ${inject.scan ?? false}) ${inject.value}`,
                    enumTypes.enum, '💉');
            });
    },
};<|MERGE_RESOLUTION|>--- conflicted
+++ resolved
@@ -1,14 +1,3 @@
-<<<<<<< HEAD
-import { chat_metadata, characters, substituteParams, chat, extension_prompt_roles, extension_prompt_types } from "../../script.js";
-import { extension_settings } from "../extensions.js";
-import { getGroupMembers, groups, selected_group } from "../group-chats.js";
-import { power_user } from "../power-user.js";
-import { searchCharByName, getTagsList, tags } from "../tags.js";
-import { SlashCommandClosure } from "./SlashCommandClosure.js";
-import { SlashCommandEnumValue, enumTypes } from "./SlashCommandEnumValue.js";
-import { SlashCommandExecutor } from "./SlashCommandExecutor.js";
-import { SlashCommandScope } from "./SlashCommandScope.js";
-=======
 import { chat_metadata, characters, substituteParams, chat, extension_prompt_roles, extension_prompt_types } from '../../script.js';
 import { extension_settings } from '../extensions.js';
 import { getGroupMembers, groups } from '../group-chats.js';
@@ -17,7 +6,7 @@
 import { world_names } from '../world-info.js';
 import { SlashCommandClosure } from './SlashCommandClosure.js';
 import { SlashCommandEnumValue, enumTypes } from './SlashCommandEnumValue.js';
->>>>>>> a57d9949
+import { SlashCommandScope } from "./SlashCommandScope.js";
 
 /**
  * A collection of regularly used enum icons
@@ -154,13 +143,8 @@
         return [
             ...isAll || types.includes('scope') ? scope.allVariableNames.map(name => new SlashCommandEnumValue(name, null, enumTypes.variable, enumIcons.scopeVariable)) : [],
             ...isAll || types.includes('local') ? Object.keys(chat_metadata.variables ?? []).map(name => new SlashCommandEnumValue(name, null, enumTypes.name, enumIcons.localVariable)) : [],
-<<<<<<< HEAD
             ...isAll || types.includes('global') ? Object.keys(extension_settings.variables.global ?? []).map(name => new SlashCommandEnumValue(name, null, enumTypes.macro, enumIcons.globalVariable)) : [],
         ].filter((item, idx, list)=>idx == list.findIndex(it=>it.value == item.value));
-=======
-            ...isAll || types.includes('scope') ? [].map(name => new SlashCommandEnumValue(name, null, enumTypes.variable, enumIcons.scopeVariable)) : [], // TODO: Add scoped variables here, Lenny
-        ];
->>>>>>> a57d9949
     },
 
     /**
