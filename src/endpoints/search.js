--- conflicted
+++ resolved
@@ -344,21 +344,15 @@
         }
 
         const contentType = String(result.headers.get('content-type'));
-<<<<<<< HEAD
-        if (!contentType.includes('text/html')) {
-            console.error(`Visit failed, content-type is ${contentType}, expected text/html`);
-            return response.sendStatus(500);
-=======
 
         if (html) {
             if (!contentType.includes('text/html')) {
-                console.log(`Visit failed, content-type is ${contentType}, expected text/html`);
+                console.error(`Visit failed, content-type is ${contentType}, expected text/html`);
                 return response.sendStatus(500);
             }
 
             const text = await result.text();
             return response.send(text);
->>>>>>> e5e93135
         }
 
         response.setHeader('Content-Type', contentType);
